from configparser import Interpolation
from curses import doupdate, halfdelay
from genericpath import exists
from typing import Any, List
from pathlib import Path

import torch
from pytorch_lightning import LightningModule
from torchmetrics import MaxMetric, JaccardIndex, Metric
from torchmetrics.classification.accuracy import Accuracy
import torch.nn as nn
import numpy as np
import torch.nn.functional as F
import logging
from torch.autograd import Variable
import abc
from torchvision.utils import make_grid, draw_segmentation_masks
from copy import deepcopy
from src.models.components import adaptseg
from torch.utils import model_zoo
import copy
from torchvision import transforms
import wandb
import random
from tqdm import tqdm
import time 
import matplotlib.pyplot as plt

logger = logging.getLogger('lightning')
logging.getLogger('PIL').setLevel(logging.INFO)

"""utils"""

class SegmentationUpsample:
    """upsample depends on input"""
    def __init__(self, size) -> None:
        self.size = size
    
    def __call__(self, x):
        """
        For x type:
            if input with float tensor, use bilinear interpolation
            if input with long or bool tensor, transform to float tensor and use bilinear interpolation, then transform back to long or bool tensor
        For x dim:
            if input with 4 dim, do nothing
            if input with 3 or 2 dim, unsqueeze to 4 dim then squeeze to original dim
        """
        origin_dtype = x.dtype
        # interpolation type
        if origin_dtype == torch.float: interpolation = 'nearest' # 'bilinear'
        elif origin_dtype == torch.long or origin_dtype == torch.bool: interpolation = 'nearest'
        else: raise ValueError('input dtype must be float, long or bool')
        # to float tensor
        if origin_dtype == torch.long or origin_dtype == torch.bool: x = x.float()
        # start interpolation
        if x.dim() == 4:
            x = F.interpolate(x, size=self.size, mode=interpolation)
        elif x.dim() == 3:
            x = F.interpolate(x.unsqueeze(0), size=self.size, mode=interpolation).squeeze(0)
        elif x.dim() == 2:
            x = F.interpolate(x.unsqueeze(0).unsqueeze(0), size=self.size, mode=interpolation).squeeze(0).squeeze(0)
        else:
            raise ValueError(f'Input tensor dimension {x.dim()} is not supported')
        # to origin dtype
        x = x.type(origin_dtype)
        return x
"""pytorch model"""
class SegmentationLogger:
    """TODO check no grad"""
    IMAGE_SIZE = (100, 100)

    @torch.no_grad()
    def __init__(self, model, data, targets, preds, loss, acc, dataset_info={}, plot_limit=5):
        batch_size = targets.shape[0]
        self.model = model
        self.data = data[:plot_limit].cpu()
        self.targets = targets[:plot_limit].cpu()
        self.preds = preds[:plot_limit].cpu()
        self.loss = loss
        self.acc = acc
        self.dataset_info = dataset_info
        self.plot_limit = min(plot_limit, batch_size)
    
    def origin_img(self):
        imgs = [self.data[i] for i in range(self.data.shape[0])]
        return make_grid(imgs, nrow=self.plot_limit, normalize=True)
    
    def img_with_target_seg(self):
        return self._img_with_seg(self.targets)

    def img_with_pred_seg(self):
        return self._img_with_seg(self.preds)

    def img_with_correct_mask(self):
        """
        mark the correct prediction with green, wrong with red
        """
        imgs = self.data 
        imgs = (imgs * 255).type(torch.uint8)
        preds = self.preds.argmax(dim=1)
        correct_mask = (self.targets == preds)
        res = [(draw_segmentation_masks(imgs[i], correct_mask[i], alpha=0.5).type(torch.float32) / 255) for i in range(self.plot_limit)]
        res = make_grid(res, nrow=self.plot_limit, normalize=True)
        return res

    def _img_with_seg(self, seg):
        """
        seg: [batch, 1, H, W] or [batch, H, W]
        """
        imgs = [self.data[i] for i in range(self.data.shape[0])]
        segs = [seg[i] for i in range(seg.shape[0])]
        return make_grid([self._add_seg(imgs[i], segs[i]) for i in range(self.plot_limit)], nrow=self.plot_limit, normalize=True)

    @torch.no_grad()
    def _add_seg(self, img, seg):
        """visulize image with segmentation mask with draw_segmentation_masks
        img: [3, H, W]
        seg: [num_classes, H, W] or [H, W]
        """
        # normalize image to [0, 1] then convert to int8 tensor
        num_classes = self.dataset_info['num_classes']
        img = (img - img.min()) / (img.max() - img.min())
        img = (img * 255).type(torch.uint8)
        if seg.dim() == 3:
            seg = seg.argmax(dim=0)
        # if seg is [H, W], turn to one_hot
        if len(seg.shape) == 2:
            seg[seg == 255] = num_classes
            seg = F.one_hot(seg, num_classes+1)
            seg = seg.permute(2, 0, 1)
        # convert to bool mask tensor
        seg = seg.type(torch.bool)
        res = draw_segmentation_masks(img, seg, alpha=0.5)
        # turn int to float
        res = res.type(torch.float32) / 255
        return res

    def all_wrap(self):
        res = [
            self.origin_img(),
            self.img_with_target_seg(),
            self.img_with_pred_seg(),
            self.img_with_correct_mask()
        ]
        # TODO split wrapper from each funciton, the original output is a list of tensor, but the wrapper output is a tensor
        return make_grid(res, nrow=1, normalize=True)
 
class SegmentationMetric(Metric):
    """ Metric for segmentation.
    """
    def __init__(self, num_classes: int, ignore_index: int = 255):
        super().__init__()
        self.num_classes = num_classes
        self.ignore_index = ignore_index
        self.add_state("hist", default=torch.zeros((self.num_classes, self.num_classes)), dist_reduce_fx="sum")
        # store last batch hist
        self.add_state("last_hist", default=torch.zeros((self.num_classes, self.num_classes)), dist_reduce_fx="sum")
        
    def update(self, preds: torch.Tensor, target: torch.Tensor):
        """ Receives the output of the model and the target.
        """
        with torch.no_grad():
            batch_size = target.shape[0]
            preds, target = self._input_format(preds, target)
            assert preds.shape == target.shape
            self.last_hist = self._fast_hist(preds.flatten(), target.flatten()) * batch_size
            self.hist += self.last_hist

    def _fast_hist(self, preds: torch.Tensor, target: torch.Tensor):
        """Compute the histogram.
        """
        k = (target >= 0) & (target < self.num_classes)
        hist = torch.bincount(self.num_classes * target[k].int() + preds[k], minlength=self.num_classes ** 2).reshape(self.num_classes, self.num_classes)
        return hist
    
    def _input_format(self, preds: torch.Tensor, target: torch.Tensor):
        """Convert the input to the correct format.
        """
        if preds.dim() == 4:
            preds = preds.argmax(dim=1)
        assert preds.dim() == 3
        assert preds.shape == target.shape
        return preds, target

    def _per_class_iou(self, hist: torch.Tensor):
        """ Compute the per class IoU.
        """
        ious = torch.diag(hist) / (hist.sum(dim=1) + hist.sum(dim=0) - torch.diag(hist))
        return ious

    def compute(self):
        """ Compute the metric."""
        ious = self._per_class_iou(self.hist)
        mean_iou = torch.nanmean(ious) * 100.0
        return mean_iou # TODO add other metrics
    
    def compute_iou(self, type="default"):
        """ Compute the metric."""
        ious = self._per_class_iou(self.hist)
        if type == "default":
            mean_iou = torch.nanmean(ious) * 100.0
        elif type == "16":
            # ignore class 9, 14, 16
            ious = ious[[0, 1, 2, 3, 4, 5, 6, 7, 8, 10, 11, 12, 13, 15, 17]]
            mean_iou = torch.nanmean(ious) * 100.0
        elif type == "13":
            # ignore class 3, 4, 5, 9, 14, 16
            ious = ious[[0, 1, 2, 6, 7, 8, 10, 11, 12, 13, 15, 17]]
            mean_iou = torch.nanmean(ious) * 100.0
        else: 
            raise NotImplementedError
        return mean_iou # TODO add other metrics

    def compute_class_iou(self):
        """ Compute the per class IoU."""
        ious = self._per_class_iou(self.hist) * 100.0
        return ious
    
    def compute_confusion_matrix(self):
        """ Compute the confusion matrix."""
        return self.hist

affine_par = True

def trans_e_margin(e_margin, class_num):
    # check e margin in 0,1
    if not 0.0 <= e_margin <= 1.0: raise ValueError("e_margin should be 0.-1.")
    # cal min entropy for class_num
    e_max = - class_num * np.log(1/class_num) * (1/class_num)
    e_min = - np.log(1)
    return e_min + (e_max - e_min) * e_margin

def entropy_norm_mul(pred_1, pred_2):
    """ merge two prediction by entropy norm multiply.
    Normlize the entropy of two prediction, then multiply them.

    Args:
        pred_1: [B, C, H, W]
        pred_2: [B, C, H, W]
    Returns:
        merged_pred: [B, C, H, W]
    """
    pass

class CustomBatchNorm2d(nn.BatchNorm2d):
    def __init__(self, num_features=0, eps=1e-5, momentum=0.1,
                 affine=True, track_running_stats=True):
        super().__init__(
            num_features, eps, momentum, affine, track_running_stats)

    def forward(self, input):
        self._check_input_dim(input)

        exponential_average_factor = 0.0

        if self.training and self.track_running_stats:
            if self.num_batches_tracked is not None:
                self.num_batches_tracked += 1
                if self.momentum is None:  # use cumulative moving average
                    exponential_average_factor = 1.0 / float(self.num_batches_tracked)
                else:  # use exponential moving average
                    exponential_average_factor = self.momentum

        # calculate running estimates
        if self.training:
            mean = input.mean([0, 2, 3])
            # use biased var in train
            var = input.var([0, 2, 3], unbiased=False)
            n = input.numel() / input.size(1)
            with torch.no_grad():
                self.running_mean = exponential_average_factor * mean\
                    + (1 - exponential_average_factor) * self.running_mean
                # update running_var with unbiased var
                self.running_var = exponential_average_factor * var * n / (n - 1)\
                    + (1 - exponential_average_factor) * self.running_var
        else:
            mean = self.running_mean
            var = self.running_var

        input = (input - mean[None, :, None, None]) / (torch.sqrt(var[None, :, None, None] + self.eps))
        if self.affine:
            input = input * self.weight[None, :, None, None] + self.bias[None, :, None, None]

        return input
        model.train()
        forward()
        model.eval()
        forward()

    def from_bn(self, bn):
        self.__init__(
            bn.num_features, bn.eps, bn.momentum,
            bn.affine, bn.track_running_stats
        )
        # copy all self.xxx
        self.load_state_dict(bn.state_dict())
        return self

class FeatureMemory(nn.Module):
    """A class to manage feature memory bank with proper tensor handling."""
    def __init__(self, max_size: int):
        super().__init__()
        self.max_size = max_size
        self.register_buffer('memory', torch.zeros(0))
        
    def add(self, tensor: torch.Tensor):
        """Add a tensor to memory with proper cloning and device handling."""
        # Clone and detach the tensor
        tensor = tensor.detach().clone()
        
        # Add to memory
        if self.memory.numel() == 0:
            # Initialize memory with the first tensor
            self.memory = tensor.unsqueeze(0)
        else:
            # Ensure both tensors have the same number of dimensions
            if self.memory.dim() == 1:
                self.memory = self.memory.unsqueeze(0)
            if tensor.dim() == 1:
                tensor = tensor.unsqueeze(0)
            self.memory = torch.cat([self.memory, tensor], dim=0)
            
    def remove(self, number: int, status: int = 0):
        """Remove specified number of entries from memory bank.
        
        Args:
            number: Number of entries to remove
            status: Removal strategy (0: random, 1: oldest entries)
        """
        if self.memory.numel() == 0:
            return
            
        if status == 0:  # Random removal
            # Generate random indices
            indices = torch.randperm(len(self))[:number].tolist()
            # Sort indices in descending order to avoid index shifting
            for idx in sorted(indices, reverse=True):
                self.memory = torch.cat([self.memory[:idx], self.memory[idx+1:]])
        else:  # status == 1, Remove oldest entries
            # Remove oldest entries
            self.memory = self.memory[number:]
            
    def get_stats(self) -> torch.Tensor:
        """Get statistics (mean) from memory bank."""
        if self.memory.numel() == 0:
            return None
            
        return self.memory.mean(dim=0)
        
    def clear(self):
        """Clear the memory bank."""
        self.memory = torch.zeros(0, device=self.memory.device)
        torch.cuda.empty_cache()
        
    def __len__(self):
        return self.memory.size(0) if self.memory.numel() > 0 else 0

class SIFABatchNorm2d(CustomBatchNorm2d):
    def __init__(self, num_features=0, eps=1e-5, momentum=0.1,
                 affine=True, track_running_stats=True):
        super().__init__(num_features, eps, momentum, affine, track_running_stats)

    def update_memory_bank(self, input):
        """Update memory banks with new batch statistics.
        
        Args:
            input: [B, C, H, W]
        """
        batch_size = input.size(0)
        # Remove if needed
        if (len(self.mean_memory) + batch_size > self.memory_bank_size):
            need_remove = len(self.mean_memory) + batch_size - self.memory_bank_size
            self.mean_memory.remove(need_remove, status=0)
            self.var_memory.remove(need_remove, status=0)
        
        # Calculate mean and var for each image in the batch
        for i in range(batch_size):
            # Calculate mean and var for this image
            img_mean = input[i].mean([1, 2])  # [C]
            img_var = input[i].var([1, 2], unbiased=False)  # [C]
            # Add to memory banks
            self.mean_memory.add(img_mean)
            self.var_memory.add(img_var)

    def get_memory_bank_stats(self):
        """Calculate mean and variance from memory bank."""
        mean_cur = self.mean_memory.get_stats()
        var_cur = self.var_memory.get_stats()
            
        return mean_cur, var_cur

    def forward(self, input):
        self._check_input_dim(input)
        
        exponential_average_factor = 0.0

        if self.training and self.track_running_stats:
            if self.num_batches_tracked is not None:
                # self.num_batches_tracked.add_(1) # ! removed at Sept. 2022
                if self.momentum is None:  # use cumulative moving average
                    exponential_average_factor = 1.0 / float(self.num_batches_tracked)
                else:  # use exponential moving average
                    exponential_average_factor = self.momentum

        # if batch_size > 1
        # half_first = True
        # if half_first == True:
        #     if input.size(0) > 1:
        #         mean_cur = (input[:1].mean([0, 2, 3]) + input[1:].mean([0, 2, 3])) / 2 # ! note that we should not use batch_size > 1
        #         var_cur = (input[:1].var([0, 2, 3], unbiased=False) + input[1:].var([0, 2, 3], unbiased=False)) / 2
        #     else:
        #         mean_cur = input.mean([0, 2, 3])
        #         var_cur = input.var([0, 2, 3], unbiased=False)
        # else:
        mean_cur = input.mean([0, 2, 3])
        var_cur = input.var([0, 2, 3], unbiased=False)
        
        if not hasattr(self, 'mean_memory'):
            self.mean_memory = FeatureMemory(self.memory_bank_size) 
            self.var_memory = FeatureMemory(self.memory_bank_size) 
            
        # Update memory banks
        self.update_memory_bank(input)
        mean_cur, var_cur = self.get_memory_bank_stats()
        # calculate running estimates
        n = input.numel() / input.size(1)
        if self.training:
            mean, var = mean_cur, var_cur
            with torch.no_grad():
                self.running_mean = exponential_average_factor * mean\
                    + (1 - exponential_average_factor) * self.running_mean
                self.running_var = exponential_average_factor * var * n / (n - 1)\
                    + (1 - exponential_average_factor) * self.running_var
    
        mean = self.lambda_ * self.running_mean + (1-self.lambda_) * mean_cur
        var = self.lambda_ * self.running_var + (1-self.lambda_) * var_cur
        # normal train -> update running mean, var. use current mean, var
        # target 
        # eval -> use self.running_mean, self.running_var
        # source + current 
        input = (input - mean[None, :, None, None]) / (torch.sqrt(var[None, :, None, None] + self.eps))
        if self.affine:
            input = input * self.weight[None, :, None, None] + self.bias[None, :, None, None]
        return input
    
    def from_bn(self, bn):
        self.__init__(
            bn.num_features, bn.eps, bn.momentum,
            bn.affine, bn.track_running_stats
        )
        # copy all self.xxx
        self.load_state_dict(bn.state_dict())
        self.lambda_ = torch.tensor(0.)
        return self

class SIFABatchNorm2dTrainable(SIFABatchNorm2d):
    def __init__(self, num_features=0, eps=1e-5, momentum=0.1,
                 affine=True, track_running_stats=True):
        super().__init__(num_features, eps, momentum, affine, track_running_stats)

    def from_bn(self, bn):
        self.__init__(
            bn.num_features, bn.eps, bn.momentum,
            bn.affine, bn.track_running_stats
        )
        # copy all self.xxx
        self.load_state_dict(bn.state_dict())
        self.lambda_ = nn.Parameter(torch.tensor(0.5), requires_grad=True)
        return self

class SourceTargetMeanBatchNorm2d(CustomBatchNorm2d):
    """Combining source and target mean, var for batch normalization

    The source and target mean, var are combined by a linear combination
    source_mean, source_var is tracked as self.source_mean, self.source_var
    target_mean, target_var is tracked as self.running_mean, self.running_var
    so the updating of self.running_mean, self.running_var is the same
    only combination is different
    """
    def forward(self, input):
        self._check_input_dim(input)

        exponential_average_factor = 0.0

        if self.training and self.track_running_stats:
            if self.num_batches_tracked is not None:
                # self.num_batches_tracked.add_(1) # ! removed at Sept. 2022
                if self.momentum is None:  # use cumulative moving average
                    exponential_average_factor = 1.0 / float(self.num_batches_tracked)
                else:  # use exponential moving average
                    exponential_average_factor = self.momentum

        # if batch_size > 1
        half_first = True
        if half_first == True:
            if input.size(0) > 1:
                mean_cur = (input[:1].mean([0, 2, 3]) + input[1:].mean([0, 2, 3])) / 2 # ! note that we should not use batch_size > 1
                var_cur = (input[:1].var([0, 2, 3], unbiased=False) + input[1:].var([0, 2, 3], unbiased=False)) / 2
            else:
                mean_cur = input.mean([0, 2, 3])
                var_cur = input.var([0, 2, 3], unbiased=False)
        else:
            mean_cur = input.mean([0, 2, 3])
            var_cur = input.var([0, 2, 3], unbiased=False)
        # calculate running estimates
        n = input.numel() / input.size(1)
        if self.training:
            mean, var = mean_cur, var_cur
            # with torch.no_grad():
            # 	# if this is the first batch of the target domain, copy it as running mean, var
            # 	# else use running average calculation TODO try track number calculation
            # 	if self.adapt_start == False:
            # 		self.running_mean = mean
            # 		self.running_var = var
            # 		self.adapt_start = torch.tensor(True)
            # 	else:
            # 		self.running_mean = exponential_average_factor * mean\
            # 			+ (1 - exponential_average_factor) * self.running_mean
            # 		self.running_var = exponential_average_factor * var * n / (n - 1)\
            # 			+ (1 - exponential_average_factor) * self.running_var
        else:
            # check adapt start
            # assert self.adapt_start == True, "adapt_start should be True"
            # mean = self.lambda_ * self.running_mean + (1-self.lambda_) * mean_cur
            # var = self.lambda_ * self.running_var + (1-self.lambda_) * var_cur
            # linear combination of self.source_mean, self.source_var and self.running_mean, self.running_var
            exponential_average_factor = self.momentum
            mean, var = mean_cur, var_cur
            with torch.no_grad():
                # if this is the first batch of the target domain, copy it as running mean, var
                # else use running average calculation TODO try track number calculation
                if self.adapt_start == False:
                    self.running_mean = mean
                    self.running_var = var
                    self.adapt_start = torch.tensor(True)
                else:
                    self.running_mean = exponential_average_factor * mean\
                        + (1 - exponential_average_factor) * self.running_mean
                    self.running_var = exponential_average_factor * var * n / (n - 1)\
                        + (1 - exponential_average_factor) * self.running_var
            mean = self.lambda_ * self.source_mean + (1-self.lambda_) * self.running_mean
            var = self.lambda_ * self.source_var + (1-self.lambda_) * self.running_var

        input = (input - mean[None, :, None, None]) / (torch.sqrt(var[None, :, None, None] + self.eps))
        if self.affine:
            input = input * self.weight[None, :, None, None] + self.bias[None, :, None, None]

        return input

    def from_bn(self, bn):
        """copy from a normal batchnorm layer.
        1. copy all self.xxx
        2. create new buffer for source_mean and source_var
        """
        self.__init__(
            bn.num_features, bn.eps, bn.momentum,
            bn.affine, bn.track_running_stats
        )
        # copy all self.xxx
        self.load_state_dict(bn.state_dict())
        # get factory_kwargs
        factory_kwargs = {'device': bn.running_mean.device, 'dtype': bn.running_mean.dtype}
        # create a new buffer
        self.register_buffer('source_mean', torch.zeros(bn.num_features, **factory_kwargs))
        self.register_buffer('source_var', torch.ones(bn.num_features, **factory_kwargs))
        # set source as current running, set running as 0.0
        self.source_mean.copy_(bn.running_mean)
        self.source_var.copy_(bn.running_var)
        # register a new buffer call adapt_start as a flag indicating whether the adaptation has started
        self.register_buffer('adapt_start', torch.tensor(False))
        return self

class EvalUpdateBatchNorm2d(CustomBatchNorm2d):
    """Combining source and target mean, var for batch normalization

    The source and target mean, var are combined by a linear combination
    source_mean, source_var is tracked as self.source_mean, self.source_var
    target_mean, target_var is tracked as self.running_mean, self.running_var
    so the updating of self.running_mean, self.running_var is the same
    only combination is different
    """
    def forward(self, input):
        self._check_input_dim(input)

        exponential_average_factor = 0.0

        if self.training and self.track_running_stats:
            if self.num_batches_tracked is not None:
                # self.num_batches_tracked.add_(1) # ! removed at Sept. 2022
                if self.momentum is None:  # use cumulative moving average
                    exponential_average_factor = 1.0 / float(self.num_batches_tracked)
                else:  # use exponential moving average
                    exponential_average_factor = self.momentum

        # if batch_size > 1
        half_first = True
        if half_first == True:
            if input.size(0) > 1:
                mean_cur = (input[:1].mean([0, 2, 3]) + input[1:].mean([0, 2, 3])) / 2 # ! note that we should not use batch_size > 1
                var_cur = (input[:1].var([0, 2, 3], unbiased=False) + input[1:].var([0, 2, 3], unbiased=False)) / 2
            else:
                mean_cur = input.mean([0, 2, 3])
                var_cur = input.var([0, 2, 3], unbiased=False)
        else:
            mean_cur = input.mean([0, 2, 3])
            var_cur = input.var([0, 2, 3], unbiased=False)
        # calculate running estimates
        n = input.numel() / input.size(1)
        if self.training:
            # do nothing
            mean, var = mean_cur, var_cur
        else:
            exponential_average_factor = self.momentum
            mean, var = mean_cur, var_cur
            with torch.no_grad():
                self.running_mean = exponential_average_factor * mean\
                    + (1 - exponential_average_factor) * self.running_mean
                self.running_var = exponential_average_factor * var * n / (n - 1)\
                    + (1 - exponential_average_factor) * self.running_var
            # mean = self.lambda_ * self.source_mean + (1-self.lambda_) * self.running_mean
            # var = self.lambda_ * self.source_var + (1-self.lambda_) * self.running_var
            mean = self.running_mean
            var = self.running_var

        input = (input - mean[None, :, None, None]) / (torch.sqrt(var[None, :, None, None] + self.eps))
        if self.affine:
            input = input * self.weight[None, :, None, None] + self.bias[None, :, None, None]

        return input

    def from_bn(self, bn):
        """copy from a normal batchnorm layer.
        1. copy all self.xxx
        2. create new buffer for source_mean and source_var
        """
        self.__init__(
            bn.num_features, bn.eps, bn.momentum,
            bn.affine, bn.track_running_stats
        )
        # copy all self.xxx
        self.load_state_dict(bn.state_dict())
        # get factory_kwargs
        factory_kwargs = {'device': bn.running_mean.device, 'dtype': bn.running_mean.dtype}
        # create a new buffer
        self.register_buffer('source_mean', torch.zeros(bn.num_features, **factory_kwargs))
        self.register_buffer('source_var', torch.ones(bn.num_features, **factory_kwargs))
        # set source as current running, set running as 0.0
        self.source_mean.copy_(bn.running_mean)
        self.source_var.copy_(bn.running_var)
        # register a new buffer call adapt_start as a flag indicating whether the adaptation has started
        self.register_buffer('adapt_start', torch.tensor(False))
        return self

class SIFAEvalUpdateBatchNorm2d(EvalUpdateBatchNorm2d):
    """Combining source and target mean, var for batch normalization

    The source and target mean, var are combined by a linear combination
    source_mean, source_var is tracked as self.source_mean, self.source_var
    target_mean, target_var is tracked as self.running_mean, self.running_var
    so the updating of self.running_mean, self.running_var is the same
    only combination is different
    """
    def forward(self, input):
        self._check_input_dim(input)

        exponential_average_factor = 0.0

        if self.training and self.track_running_stats:
            if self.num_batches_tracked is not None:
                # self.num_batches_tracked.add_(1) # ! removed at Sept. 2022
                if self.momentum is None:  # use cumulative moving average
                    exponential_average_factor = 1.0 / float(self.num_batches_tracked)
                else:  # use exponential moving average
                    exponential_average_factor = self.momentum

        # if batch_size > 1
        half_first = True
        if half_first == True:
            if input.size(0) > 1:
                mean_cur = (input[:1].mean([0, 2, 3]) + input[1:].mean([0, 2, 3])) / 2 # ! note that we should not use batch_size > 1
                var_cur = (input[:1].var([0, 2, 3], unbiased=False) + input[1:].var([0, 2, 3], unbiased=False)) / 2
            else:
                mean_cur = input.mean([0, 2, 3])
                var_cur = input.var([0, 2, 3], unbiased=False)
        else:
            mean_cur = input.mean([0, 2, 3])
            var_cur = input.var([0, 2, 3], unbiased=False)
        # calculate running estimates
        n = input.numel() / input.size(1)
        if self.training:
            # do nothing
            mean, var = mean_cur, var_cur
        else:
            exponential_average_factor = self.momentum
            mean, var = mean_cur, var_cur
            with torch.no_grad():
                self.running_mean = exponential_average_factor * mean\
                    + (1 - exponential_average_factor) * self.running_mean
                self.running_var = exponential_average_factor * var * n / (n - 1)\
                    + (1 - exponential_average_factor) * self.running_var
            # mean = self.lambda_ * self.source_mean + (1-self.lambda_) * self.running_mean
            # var = self.lambda_ * self.source_var + (1-self.lambda_) * self.running_var
            mean = self.lambda_ * self.running_mean + (1-self.lambda_) * mean_cur
            var = self.lambda_ * self.running_var + (1-self.lambda_) * var_cur
        
        input = (input - mean[None, :, None, None]) / (torch.sqrt(var[None, :, None, None] + self.eps))
        if self.affine:
            input = input * self.weight[None, :, None, None] + self.bias[None, :, None, None]

        return input

@torch.jit.script
def softmax_entropy(x: torch.Tensor) -> torch.Tensor:
    """Entropy of softmax distribution from logits."""
    temprature = 1
    x = x/ temprature
    x = -(x.softmax(1) * x.log_softmax(1)).sum(1)
    x = x.flatten(1).mean(1)
    return x

def cross_entropy_2d(predict, target):
    """
    Args:
        predict:(n, c, h, w)
        target:(n, h, w)
    """
    assert not target.requires_grad
    assert predict.dim() == 4
    assert target.dim() == 3
    assert predict.size(0) == target.size(0), f"{predict.size(0)} vs {target.size(0)}"
    assert predict.size(2) == target.size(1), f"{predict.size(2)} vs {target.size(1)}"
    assert predict.size(3) == target.size(2), f"{predict.size(3)} vs {target.size(3)}"
    n, c, h, w = predict.size()
    target_mask = (target >= 0) * (target != 255)
    target = target[target_mask]
    if not target.data.dim():
        return Variable(torch.zeros(1))
    predict = predict.transpose(1, 2).transpose(2, 3).contiguous()
    predict = predict[target_mask.view(n, h, w, 1).repeat(1, 1, 1, c)].view(-1, c)
    loss = F.cross_entropy(predict, target.long(), reduction="mean")
    return loss

def collect_model_params(model, type=None):
    """ Collect parameters from model, if type is not None, only collect parameters with type
    Args:
        model: model to collect parameters
        type: "bn_all" "bn_weight_bias" "bn_lambda" "bn", "classifier", "classifier_last_layer", "all"
    """
    if type is None: raise ValueError('type should be specified')
    if type == "all": 
        res = collect_all_params(model)
    elif type in ["bn", "bn_all"]:
        res = collect_bn_params(model, set_=["weight", "bias", "lambda_"])
    elif type == "bn_weight_bias":
        res = collect_bn_params(model, set_=["weight", "bias"])
    elif type == "bn_lambda":
        res = collect_bn_params(model, set_=["lambda_"])
    elif type == "classifier":
        res = collect_classifier_params(model)
    elif type == "classifier_last_layer":
        res = collect_classifier_last_layer_params(model)
    else:
        raise ValueError("type should be one of [bn, bn_all, bn_weight_bias, bn_lambda, classifier, classifier_last_layer, all]")
    return res

def collect_all_params(model):
    """ Collect all parameters from model
    Args:
        model: model to collect parameters
    """
    params = []
    names = []
    for name, param in model.named_parameters():
        params.append(param)
        names.append(name)
    return params, names

def collect_bn_params(model, set_=['weight', 'bias','lambda_']):
    """Collect the affine scale + shift parameters from batch norms.
    Walk the model's modules and collect all batch normalization parameters.
    Return the parameters and their names.
    Note: other choices of parameterization are possible!
    """
    params = []
    names = []
    for nm, m in model.named_modules():
        if isinstance(m, nn.BatchNorm2d):
            for np, p in m.named_parameters():
                if np in set_: # TODO lambda_ is manually added
                    params.append(p)
                    names.append(f"{nm}.{np}")
    return params, names

def collect_bn_all(model):
    return collect_bn_params(model, set=['weight', 'bias', 'running_mean', 'running_var', 'lambda_'])

def collect_bn_lambda_(model):
    return collect_bn_params(model, set=['lambda_'])

def collect_bn_weight_bias(model):
    return collect_bn_params(model, set=['weight', 'bias'])

def collect_classifier_params(model):
    """Collect the last module in the model.
    """
    params = []
    names = []
    for nm, m in model.named_modules():
        if m.__class__.__name__ == "Classifier_Module":
            for np, p in m.named_parameters():
                params.append(p)
                names.append(f"{nm}.{np}")
    return params, names

def collect_classifier_last_layer_params(model):
    """Collect the last module in the model.
    """
    params = []
    names = []
    for nm, m in model.named_modules():
        if m.__class__.__name__ == "Classifier_Module":
            # collect params of the last layer in m
            for m in reversed(list(m.modules())):
                if isinstance(m, nn.Conv2d):
                    for np, p in m.named_parameters():
                        params.append(p)
                        names.append(f"{nm}.{np}")
                break
    return params, names

def collect_last_layer_in_last_module_params(model):
    """Collect the last layer in the model.
    """
    for m in reversed(list(model.modules())):
        if isinstance(m, nn.Conv2d) or isinstance(m, nn.Linear):
            return m
    raise ValueError("Model does not have a last layer")

class Bottleneck(nn.Module):
    expansion = 4

    def __init__(self, inplanes, planes, stride=1, dilation=1, downsample=None):
        super().__init__()
        # change
        self.conv1 = nn.Conv2d(inplanes, planes, kernel_size=1, stride=stride, bias=False)
        self.bn1 = nn.BatchNorm2d(planes, affine=affine_par)
        for i in self.bn1.parameters():
            i.requires_grad = False
        padding = dilation
        # change
        self.conv2 = nn.Conv2d(planes, planes, kernel_size=3, stride=1,
                               padding=padding, bias=False, dilation=dilation)
        self.bn2 = nn.BatchNorm2d(planes, affine=affine_par)
        for i in self.bn2.parameters():
            i.requires_grad = False
        self.conv3 = nn.Conv2d(planes, planes * 4, kernel_size=1, bias=False)
        self.bn3 = nn.BatchNorm2d(planes * 4, affine=affine_par)
        for i in self.bn3.parameters():
            i.requires_grad = False
        self.relu = nn.ReLU(inplace=True)
        self.downsample = downsample
        self.stride = stride

    def forward(self, x):
        residual = x
        out = self.conv1(x)
        out = self.bn1(out)
        out = self.relu(out)
        out = self.conv2(out)
        out = self.bn2(out)
        out = self.relu(out)
        out = self.conv3(out)
        out = self.bn3(out)
        if self.downsample is not None:
            residual = self.downsample(x)
        out += residual
        out = self.relu(out)

        return out

class ClassifierModule(nn.Module):
    def __init__(self, inplanes, dilation_series, padding_series, num_classes):
        super(ClassifierModule, self).__init__()
        self.conv2d_list = nn.ModuleList()
        for dilation, padding in zip(dilation_series, padding_series):
            self.conv2d_list.append(
                nn.Conv2d(inplanes, num_classes, kernel_size=3, stride=1, padding=padding,
                          dilation=dilation, bias=True))

        for m in self.conv2d_list:
            m.weight.data.normal_(0, 0.01)

    def forward(self, x):
        out = self.conv2d_list[0](x)
        for i in range(len(self.conv2d_list) - 1):
            out += self.conv2d_list[i + 1](x)
        return out

class ResNetMulti(nn.Module):
    def __init__(self, block, layers, num_classes, multi_level, output_size=(224, 224)):
        self.multi_level = multi_level
        self.inplanes = 64
        super(ResNetMulti, self).__init__()
        self.conv1 = nn.Conv2d(3, 64, kernel_size=7, stride=2, padding=3,
                               bias=False)
        self.bn1 = nn.BatchNorm2d(64, affine=affine_par)
        for i in self.bn1.parameters():
            i.requires_grad = False
        self.relu = nn.ReLU(inplace=True)
        self.maxpool = nn.MaxPool2d(kernel_size=3, stride=2, padding=1, ceil_mode=True)  # change
        self.layer1 = self._make_layer(block, 64, layers[0])
        self.layer2 = self._make_layer(block, 128, layers[1], stride=2)
        self.layer3 = self._make_layer(block, 256, layers[2], stride=1, dilation=2)
        self.layer4 = self._make_layer(block, 512, layers[3], stride=1, dilation=4)
        if self.multi_level:
            self.layer5 = ClassifierModule(1024, [6, 12, 18, 24], [6, 12, 18, 24], num_classes)
        self.layer6 = ClassifierModule(2048, [6, 12, 18, 24], [6, 12, 18, 24], num_classes)
        for m in self.modules():
            if isinstance(m, nn.Conv2d):
                m.weight.data.normal_(0, 0.01)
            elif isinstance(m, nn.BatchNorm2d):
                m.weight.data.fill_(1)
                m.bias.data.zero_()
        self.output_size = output_size

    def _make_layer(self, block, planes, blocks, stride=1, dilation=1):
        downsample = None
        if (stride != 1
                or self.inplanes != planes * block.expansion
                or dilation == 2
                or dilation == 4):
            downsample = nn.Sequential(
                nn.Conv2d(self.inplanes, planes * block.expansion,
                          kernel_size=1, stride=stride, bias=False),
                nn.BatchNorm2d(planes * block.expansion, affine=affine_par))
        for i in downsample._modules['1'].parameters():
            i.requires_grad = False
        layers = []
        layers.append(
            block(self.inplanes, planes, stride, dilation=dilation, downsample=downsample))
        self.inplanes = planes * block.expansion
        for i in range(1, blocks):
            layers.append(block(self.inplanes, planes, dilation=dilation))

        return nn.Sequential(*layers)

    def forward(self, x):
        x = self.conv1(x)
        x = self.bn1(x)
        x = self.relu(x)
        x = self.maxpool(x)
        x = self.layer1(x)
        x = self.layer2(x)
        x = self.layer3(x)
        if self.multi_level:
            x1 = self.layer5(x)  # produce segmap 1
        else:
            x1 = None # TODO multi level?
        x2 = self.layer4(x)
        x2 = self.layer6(x2)  # produce segmap 2
        inter = nn.Upsample(size=tuple(self.output_size), mode='bilinear',
                                align_corners=True)
        x1, x2 = inter(x1), inter(x2)			
        return x1, x2 # TODO check use x2

    def get_1x_lr_params_no_scale(self):
        """
        This generator returns all the parameters of the net except for
        the last classification layer. Note that for each batchnorm layer,
        requires_grad is set to False in deeplab_resnet.py, therefore this function does not return
        any batchnorm parameter
        """
        b = []

        b.append(self.conv1)
        b.append(self.bn1)
        b.append(self.layer1)
        b.append(self.layer2)
        b.append(self.layer3)
        b.append(self.layer4)

        for i in range(len(b)):
            for j in b[i].modules():
                jj = 0
                for k in j.parameters():
                    jj += 1
                    if k.requires_grad:
                        yield k

    def get_10x_lr_params(self):
        """
        This generator returns all the parameters for the last layer of the net,
        which does the classification of pixel into classes
        """
        b = []
        if self.multi_level:
            b.append(self.layer5.parameters())
        b.append(self.layer6.parameters())

        for j in range(len(b)):
            for i in b[j]:
                yield i

    def optim_parameters(self, lr):
        return [{'params': self.get_1x_lr_params_no_scale(), 'lr': lr},
                {'params': self.get_10x_lr_params(), 'lr': 10 * lr}]

def get_deeplab_v2(num_classes=19, multi_level=True):
    model = ResNetMulti(Bottleneck, [3, 4, 23, 3], num_classes, multi_level) # TODO class num ? = 19?
    return model

class DeepLabv2(ResNetMulti):
    def __init__(self, num_classes=19, multi_level=True, output_size=(321, 321), restore_from=None):
        super().__init__(Bottleneck, [3, 4, 23, 3], num_classes, multi_level, output_size)
        self.num_classes = num_classes
        if restore_from is not None:
            self.restore_from = restore_from
            self.restore()

    def restore(self):
        if hasattr(self, 'restore_from'):
            restore_from = self.restore_from
            saved_state_dict = torch.load(restore_from)
            if 'state_dict' in saved_state_dict.keys():
                saved_state_dict = saved_state_dict['state_dict']
            if "layer" in tuple(saved_state_dict.keys())[-1].split(".")[1]: 
                start = 1
            elif "layer" in tuple(saved_state_dict.keys())[-1].split(".")[0]:
                start = 0
            else:
                raise ValueError("Can not find layer start.")
            new_params = self.state_dict().copy()
            for i in saved_state_dict: # e.g. self.net.layer3.8.bn1.running_mean -> layer3.8.bn1.running_mean
                i_parts = i.split('.')
                if not self.num_classes == 19 or not i_parts[start] == 'layer5':
                    new_params['.'.join(i_parts[start:])] = saved_state_dict[i]
            self.load_state_dict(new_params)

class DeepLabv2AdaptSeg(adaptseg.ResNetMulti):
    def __init__(self, num_classes=19, multi_level=True, output_size=(321, 321), restore_from=None):
        super().__init__(adaptseg.Bottleneck, [3, 4, 23, 3], num_classes)
        self.num_classes = num_classes
        if restore_from is not None:
            self.restore_from = restore_from
            self.restore()

    def restore(self):
        if hasattr(self, 'restore_from'):
            # laod pretrained model parameters
            if self.restore_from[:4] == 'http' :
                saved_state_dict = model_zoo.load_url(self.restore_from)
            else:
                saved_state_dict = torch.load(self.restore_from)
            # replace new model parameters with pretrained model parameters
            if 'imagenet' in self.restore_from.split("/")[-1] or "resnet" in self.restore_from.split("/")[-1]:
                self.load_imagenet_pretrained(saved_state_dict)
            elif 'Cityscapes_source_class13' in self.restore_from.split("/")[-1]:
                self.load_13_pretrained(saved_state_dict["state_dict"])
            elif 'cityscapesbest' in self.restore_from.split("/")[-1] or "models/MaxSquareLoss" in self.restore_from:
                self.load_imagenet_pretrained(saved_state_dict["state_dict"])
            elif 'source' in self.restore_from.split("/")[-1]:
                self.load_source_pretrained(saved_state_dict)
            elif 'my' in self.restore_from.split("/")[-1]:
                self.load_imagenet_pretrained(saved_state_dict['state_dict'])
            elif 'baseline' in self.restore_from.split("/")[-1] or 'dl' in self.restore_from.split("/")[-1]:
                self.load_baseline_pretrained(saved_state_dict)
            else:
                raise ValueError("Can not find pretrained model type.")

    def load_imagenet_pretrained(self, saved_state_dict):
        new_params = self.state_dict().copy()
        for i in saved_state_dict:
            # Scale.layer5.conv2d_list.3.weight
            i_parts = i.split('.')
            if not self.num_classes == 19 or not i_parts[1] == 'layer5':
                new_params['.'.join(i_parts[1:])] = saved_state_dict[i]
        self.load_state_dict(new_params)

    def load_13_pretrained(self, saved_state_dict):
        new_params = self.state_dict().copy()
        for i in saved_state_dict:
            # Scale.layer5.conv2d_list.3.weight
            i_parts = i.split('.')
            if i_parts[1] == 'layer6':
                # i = module.layer6.conv2d_list.0.weight # shape = [13, 2048, 3, 3] or [13,]
                # turn 13 into 19
                new_params['.'.join(i_parts[1:])] = self._param_13_to_19(saved_state_dict[i])
            elif not self.num_classes == 19 or not i_parts[1] == 'layer5':
                new_params['.'.join(i_parts[1:])] = saved_state_dict[i]
        self.load_state_dict(new_params)
    
    def load_source_pretrained(self, saved_state_dict):
        model_dict = self.state_dict()
        saved_state_dict = {k: v for k, v in saved_state_dict.items() if k in model_dict}
        model_dict.update(saved_state_dict)
        self.load_state_dict(saved_state_dict)
        return

    def load_baseline_pretrained(self, saved_state_dict):
        """
        miss layer 6, the name is layer5
        format: layer5.conv2d_list.3.weight
        """
        new_params = self.state_dict().copy()
        for i in saved_state_dict:
            i_parts = i.split('.')
            if i_parts[0] == 'layer5':
                new_params['.'.join(['layer6'] + i_parts[1:])] = saved_state_dict[i]
            elif (not i_parts[0] == 'layer5') and "layer" in i_parts[0]:
                new_params['.'.join(i_parts[0:])] = saved_state_dict[i]
            elif i in new_params.keys():
                new_params[i] = saved_state_dict[i]
            else:
                raise ValueError("Can not find pretrained model type.")
        self.load_state_dict(new_params)

    def _param_13_to_19(self, param):
        """ convert 13 class to 19 class
        the class index is 
            19: [0, 1, 2, 3, 4, 5, 6, 7, 8, 9, 10, 11, 12, 13, 14, 15, 16, 17, 18]
            16: [0, 1, 2, 3, 4, 5, 6, 7, 8, 10, 11, 12, 13, 15, 17]
            13: [0, 1, 2, 6, 7, 8, 10, 11, 12, 13, 15, 17]
            fill non exist class with 0
        input: param, shape = [13, 2048, 3, 3] or [13,]
        return: param, shape = [19, 2048, 3, 3] or [19,]

        """
        res = torch.zeros(19, *param.shape[1:]).to(param.device)
        res[0] = param[0]
        res[1] = param[1]
        res[2] = param[2]
        res[6] = param[3]
        res[7] = param[4]
        res[8] = param[5]
        res[10] = param[6]
        res[11] = param[7]
        res[12] = param[8]
        res[13] = param[9]
        res[15] = param[10]
        res[17] = param[11]
        res[18] = param[12]
        return res

class DeeplabVGG(adaptseg.DeeplabVGG):
    def __init__(self, num_classes=19, multi_level=True, output_size=(321, 321), restore_from=None):
        super().__init__(num_classes)
        tmp = (adaptseg.Bottleneck, [3, 4, 23, 3])
        self.num_classes = num_classes
        if restore_from is not None:
            self.restore_from = restore_from
            self.restore()

    def restore(self):
        if hasattr(self, 'restore_from'):
            # laod pretrained model parameters
            if self.restore_from[:4] == 'http' :
                saved_state_dict = model_zoo.load_url(self.restore_from)
            else:
                saved_state_dict = torch.load(self.restore_from)
            # replace new model parameters with pretrained model parameters
            if 'imagenet' in self.restore_from.split("/")[-1] or "resnet" in self.restore_from.split("/")[-1]:
                self.load_imagenet_pretrained(saved_state_dict)
            elif 'Cityscapes_source_class13' in self.restore_from.split("/")[-1]:
                self.load_13_pretrained(saved_state_dict["state_dict"])
            elif 'cityscapesbest' in self.restore_from.split("/")[-1] or "models/MaxSquareLoss" in self.restore_from:
                self.load_imagenet_pretrained(saved_state_dict["state_dict"])
            elif 'source' in self.restore_from.split("/")[-1]:
                self.load_source_pretrained(saved_state_dict)
            elif 'my' in self.restore_from.split("/")[-1]:
                self.load_imagenet_pretrained(saved_state_dict['state_dict'])
            elif 'baseline' in self.restore_from.split("/")[-1] or 'dl' in self.restore_from.split("/")[-1]:
                self.load_baseline_pretrained(saved_state_dict)
            else:
                raise ValueError("Can not find pretrained model type.")

    def load_imagenet_pretrained(self, saved_state_dict):
        new_params = self.state_dict().copy()
        for i in saved_state_dict:
            # Scale.layer5.conv2d_list.3.weight
            i_parts = i.split('.')
            if not self.num_classes == 19 or not i_parts[1] == 'layer5':
                new_params['.'.join(i_parts[1:])] = saved_state_dict[i]
        self.load_state_dict(new_params)

    def load_13_pretrained(self, saved_state_dict):
        new_params = self.state_dict().copy()
        for i in saved_state_dict:
            # Scale.layer5.conv2d_list.3.weight
            i_parts = i.split('.')
            if i_parts[1] == 'layer6':
                # i = module.layer6.conv2d_list.0.weight # shape = [13, 2048, 3, 3] or [13,]
                # turn 13 into 19
                new_params['.'.join(i_parts[1:])] = self._param_13_to_19(saved_state_dict[i])
            elif not self.num_classes == 19 or not i_parts[1] == 'layer5':
                new_params['.'.join(i_parts[1:])] = saved_state_dict[i]
        self.load_state_dict(new_params)
    
    def load_source_pretrained(self, saved_state_dict):
        model_dict = self.state_dict()
        saved_state_dict = {k: v for k, v in saved_state_dict.items() if k in model_dict}
        model_dict.update(saved_state_dict)
        self.load_state_dict(saved_state_dict)
        return

    def load_baseline_pretrained(self, saved_state_dict):
        """
        miss layer 6, the name is layer5
        format: layer5.conv2d_list.3.weight
        """
        new_params = self.state_dict().copy()
        for i in saved_state_dict:
            i_parts = i.split('.')
            if i_parts[0] == 'layer5':
                new_params['.'.join(['layer6'] + i_parts[1:])] = saved_state_dict[i]
            elif (not i_parts[0] == 'layer5') and "layer" in i_parts[0]:
                new_params['.'.join(i_parts[0:])] = saved_state_dict[i]
            elif i in new_params.keys():
                new_params[i] = saved_state_dict[i]
            else:
                raise ValueError("Can not find pretrained model type.")
        self.load_state_dict(new_params)

    def _param_13_to_19(self, param):
        """ convert 13 class to 19 class
        the class index is 
            19: [0, 1, 2, 3, 4, 5, 6, 7, 8, 9, 10, 11, 12, 13, 14, 15, 16, 17, 18]
            16: [0, 1, 2, 3, 4, 5, 6, 7, 8, 10, 11, 12, 13, 15, 17]
            13: [0, 1, 2, 6, 7, 8, 10, 11, 12, 13, 15, 17]
            fill non exist class with 0
        input: param, shape = [13, 2048, 3, 3] or [13,]
        return: param, shape = [19, 2048, 3, 3] or [19,]

        """
        res = torch.zeros(19, *param.shape[1:]).to(param.device)
        res[0] = param[0]
        res[1] = param[1]
        res[2] = param[2]
        res[6] = param[3]
        res[7] = param[4]
        res[8] = param[5]
        res[10] = param[6]
        res[11] = param[7]
        res[12] = param[8]
        res[13] = param[9]
        res[15] = param[10]
        res[17] = param[11]
        res[18] = param[12]
        return res

class BottleneckMaxSquare(nn.Module):
    expansion = 4

    def __init__(self, inplanes, planes, stride=1, dilation=1, downsample=None, bn_momentum=0.1):
        super().__init__()
        self.conv1 = nn.Conv2d(inplanes, planes, kernel_size=1, stride=stride, bias=False)  # change
        self.bn1 = nn.BatchNorm2d(planes, affine=affine_par)

        padding = dilation
        self.conv2 = nn.Conv2d(planes, planes, kernel_size=3, stride=1,  # change
                               padding=padding, bias=False, dilation=dilation)
        self.bn2 = nn.BatchNorm2d(planes, affine=affine_par)

        self.conv3 = nn.Conv2d(planes, planes * 4, kernel_size=1, bias=False)
        self.bn3 = nn.BatchNorm2d(planes * 4, affine=affine_par)

        self.relu = nn.ReLU(inplace=True)
        self.downsample = downsample
        self.stride = stride

    def forward(self, x):
        residual = x

        out = self.conv1(x)
        out = self.bn1(out)
        out = self.relu(out)

        out = self.conv2(out)
        out = self.bn2(out)
        out = self.relu(out)

        out = self.conv3(out)
        out = self.bn3(out)

        if self.downsample is not None:
            residual = self.downsample(x)

        out += residual
        out = self.relu(out)

        return out

class Classifier_ModuleMaxSquare(nn.Module):
    def __init__(self, inplanes, dilation_series, padding_series, num_classes):
        super().__init__()
        self.conv2d_list = nn.ModuleList()
        for dilation, padding in zip(dilation_series, padding_series):
            self.conv2d_list.append(
                nn.Conv2d(inplanes, num_classes, kernel_size=3, stride=1, padding=padding, dilation=dilation, bias=True))

        for m in self.conv2d_list:
            m.weight.data.normal_(0, 0.01)

    def forward(self, x):
        out = self.conv2d_list[0](x)
        for i in range(len(self.conv2d_list) - 1):
            out += self.conv2d_list[i + 1](x)
            return out

class ResNetMultiMaxSquare(nn.Module):
    def __init__(self, block, layers, num_classes):
        self.inplanes = 64
        super().__init__()
        self.conv1 = nn.Conv2d(3, 64, kernel_size=7, stride=2, padding=3,
                               bias=False)
        self.bn1 = nn.BatchNorm2d(64, affine=affine_par)
        for i in self.bn1.parameters():
            i.requires_grad = False
        self.relu = nn.ReLU(inplace=True)
        self.maxpool = nn.MaxPool2d(kernel_size=3, stride=2, padding=1, ceil_mode=True)  # change
        self.layer1 = self._make_layer(block, 64, layers[0])
        self.layer2 = self._make_layer(block, 128, layers[1], stride=2)
        self.layer3 = self._make_layer(block, 256, layers[2], stride=1, dilation=2)
        self.layer4 = self._make_layer(block, 512, layers[3], stride=1, dilation=4)
        self.layer5 = self._make_pred_layer(Classifier_ModuleMaxSquare, 1024, [6, 12, 18, 24], [6, 12, 18, 24], num_classes)
        self.layer6 = self._make_pred_layer(Classifier_ModuleMaxSquare, 2048, [6, 12, 18, 24], [6, 12, 18, 24], num_classes)

        for m in self.modules():
            if isinstance(m, nn.Conv2d):
                n = m.kernel_size[0] * m.kernel_size[1] * m.out_channels
                m.weight.data.normal_(0, 0.01)
            elif isinstance(m, nn.BatchNorm2d):
                m.weight.data.fill_(1)
                m.bias.data.zero_()

    def _make_layer(self, block, planes, blocks, stride=1, dilation=1):
        downsample = None
        if stride != 1 or self.inplanes != planes * block.expansion or dilation == 2 or dilation == 4:
            downsample = nn.Sequential(
                nn.Conv2d(self.inplanes, planes * block.expansion,
                          kernel_size=1, stride=stride, bias=False),
                nn.BatchNorm2d(planes * block.expansion, affine=affine_par))
        layers = []
        layers.append(block(self.inplanes, planes, stride, dilation=dilation, downsample=downsample))
        self.inplanes = planes * block.expansion
        for i in range(1, blocks):
            layers.append(block(self.inplanes, planes, dilation=dilation))

        return nn.Sequential(*layers)

    def _make_pred_layer(self, block, inplanes, dilation_series, padding_series, num_classes):
        return block(inplanes, dilation_series, padding_series, num_classes)

    def forward(self, x):
        input_size = x.size()[2:]
        x = self.conv1(x)
        x = self.bn1(x)
        x = self.relu(x)
        x = self.maxpool(x)
        x = self.layer1(x)
        x = self.layer2(x)

        x = self.layer3(x)
        x1 = self.layer5(x)
        x1 = F.interpolate(x1, size=input_size, mode='bilinear', align_corners=True)

        x2 = self.layer4(x)
        x2 = self.layer6(x2)
        x2 = F.interpolate(x2, size=input_size, mode='bilinear', align_corners=True)

        return x2, x1 # changed!

    def get_1x_lr_params_NOscale(self):
        """
        This generator returns all the parameters of the net except for
        the last classification layer. Note that for each batchnorm layer,
        requires_grad is set to False in deeplab_resnet.py, therefore this function does not return
        any batchnorm parameter
        """
        b = []

        b.append(self.conv1)
        b.append(self.bn1)
        b.append(self.layer1)
        b.append(self.layer2)
        b.append(self.layer3)
        b.append(self.layer4)

        for i in range(len(b)):
            for j in b[i].modules():
                jj = 0
                for k in j.parameters():
                    jj += 1
                    if k.requires_grad:
                        yield k

    def get_10x_lr_params(self):
        """
        This generator returns all the parameters for the last layer of the net,
        which does the classification of pixel into classes
        """
        b = []
        b.append(self.layer5.parameters())
        b.append(self.layer6.parameters())

        for j in range(len(b)):
            for i in b[j]:
                yield i

    def optim_parameters(self, args):
        return [{'params': self.get_1x_lr_params_NOscale(), 'lr': args.lr},
                {'params': self.get_10x_lr_params(), 'lr': 10 * args.lr}]

class DeepLabv2MaxSquare(ResNetMultiMaxSquare):
    def __init__(self, num_classes=19, multi_level=True, output_size=(321, 321), restore_from=None):
        super().__init__(BottleneckMaxSquare, [3, 4, 23, 3], num_classes)
        
        if restore_from is not None:
            self.restore_from = restore_from
            self.restore()

    def restore(self):
        # if hasattr(self, 'restore_from'):
        # 	not_load_head = False
        # 	restore_from = self.restore_from
        # 	saved_state_dict = torch.load(restore_from)
        # 	if 'state_dict' in saved_state_dict.keys():
        # 		saved_state_dict = saved_state_dict['state_dict']
        # 	if "layer" in tuple(saved_state_dict.keys())[-1].split(".")[1]: 
        # 		start = 1
        # 	elif "layer" in tuple(saved_state_dict.keys())[-1].split(".")[0]:
        # 		start = 0
        # 	else:
        # 		raise ValueError("Can not find layer start.")
        # 	new_params = self.state_dict().copy()
        # 	for i in saved_state_dict: # e.g. self.net.layer3.8.bn1.running_mean -> layer3.8.bn1.running_mean
        # 		i_parts = i.split('.')
        # 		if not i_parts[start] == 'layer5' or not not_load_head:
        # 			new_params['.'.join(i_parts[start:])] = saved_state_dict[i]
        # 	self.load_state_dict(new_params)
        
        if hasattr(self, 'restore_from'):
            checkpoint = torch.load(self.restore_from)
            if 'state_dict' in checkpoint:
                self.load_state_dict(checkpoint['state_dict'])
            else:
                self.load_state_dict(checkpoint)

"""Basic Segmentation"""
class SegmentationBasicModule(LightningModule):
    """ Basic module for segmentation tasks.
    Simply use cross entropy loss as default.
    """

    def __init__(
        self,
        net: torch.nn.Module,
        optimizer: torch.optim.Optimizer,
        dataset_info: dict,
    ):
        super().__init__()

        # this line allows to access init params with 'self.hparams' attribute
        # also ensures init params will be stored in ckpt
        self.save_hyperparameters(logger=False, ignore=["net"])

        self.net = net(
            num_classes=self.hparams.dataset_info["num_classes"],
            output_size=self.hparams.dataset_info["image_size"],
        )

        # use separate metric instance for train, val and test step
        # to ensure a proper reduction over the epoch
        self.train_acc = SegmentationMetric(num_classes=self.hparams.dataset_info["num_classes"], ignore_index=255)
        self.val_acc = nn.ModuleList([SegmentationMetric(num_classes=self.hparams.dataset_info["num_classes"], ignore_index=255) for _ in self.hparams.dataset_info["val_list"]])
        self.test_acc = nn.ModuleList([SegmentationMetric(num_classes=self.hparams.dataset_info["num_classes"], ignore_index=255) for _ in self.hparams.dataset_info["test_list"]])

        # for logging best so far validation accuracy
        self.val_acc_best = nn.ModuleList([MaxMetric()for _ in self.hparams.dataset_info["val_list"]])
        self.val_acc_best_mean = MaxMetric()

    def forward(self, x: torch.Tensor):
        outputs = self.net(x)
        if isinstance(outputs, tuple):
            outputs = outputs[-1]
        return outputs

    def on_train_start(self):
        # by default lightning executes validation step sanity checks before training starts,
        # so we need to make sure val_acc_best doesn't store accuracy from these checks
        self.val_acc_best_mean.reset()
        for val_acc_best in self.val_acc_best: val_acc_best.reset()

    def step(self, batch: Any):
        x, y, shape_, name_ = batch
        outputs = self.forward(x)
        target_size = y.shape[-2:]
        outputs = nn.Upsample(size=target_size, mode='bilinear')(outputs)
        loss, info = self.criterion(outputs, y)
        return loss, outputs, y, info

    # dataloader_idx = 0 
    def training_step(self, batch: Any, batch_idx: int, dataloader_idx: int = 0):
        x, y, shape_, name_ = batch
        loss, preds, targets, info = self.step(batch)
        # log train metrics
        acc = self.train_acc[dataloader_idx](preds, targets)
        self.log("train/loss", loss, on_step=True, on_epoch=True, prog_bar=True)
        self.log("train/acc", acc, on_step=True, on_epoch=True, prog_bar=True)
    
        return {"loss": loss}

    def training_epoch_end(self, outputs: List[Any]):
        # `outputs` is a list of dicts returned from `training_step()`
        self.train_acc.reset()

    def validation_step(self, batch: Any, batch_idx: int, dataloader_idx: int = 0):
        x, y, shape_, name_ = batch
        loss, preds, targets, info = self.step(batch)
        # log val metrics
        acc = self.val_acc[dataloader_idx](preds, targets)
        self.log(f"val/loss", loss, on_step=True, on_epoch=True, prog_bar=False, add_dataloader_idx=True)
        self.log(f"val/acc", acc, on_step=True, on_epoch=False, prog_bar=True, add_dataloader_idx=True)
        # log images
        # if batch_idx == 0:
        # 	with torch.no_grad():
        # 		elogger = SegmentationLogger(self, x, targets, preds, loss, acc, self.hparams.dataset_info)
        # 		for lg in self.loggers: 
        # 			if "wandb" in lg.__module__:
        # 				wandb = lg
        # 				wandb.log_image(key=f"val/all_wrap_{str(dataloader_idx)}", images=[elogger.all_wrap()])
        return {"loss": loss}

    def validation_epoch_end(self, outputs: List[Any]):
        """
        here, we only hand `mean` and `best`, others are handled in validation_step
        1. (None) epoch acc is already handled by validation_step
        2. calculate `best for now acc` for each in val_list
        3. calculate `mean acc epoch` for each in val_list 
        4. calculate `best for now mean acc epoch` for each in val_list
        """
        val_accs = [val_acc.compute() for val_acc in self.val_acc]
        # best (seperately)
        for i in range(len(val_accs)): # log accs of each dataset in val list
            self.val_acc_best[i].update(val_accs[i])
            self.log(f"val/acc/dataloaderr_idx_{str(i)}", val_accs[i], on_epoch=True, prog_bar=True)
            self.log(f"val/acc/dataloaderr_idx_{str(i)}_best", self.val_acc_best[i].compute(), on_epoch=True, prog_bar=True)
        
        # mean and best (mean)
        acc_mean = sum(val_accs) / len(val_accs)
        self.log("val/acc/mean", acc_mean, on_step=False, on_epoch=True, prog_bar=True) # log mean
        self.val_acc_best_mean.update(acc_mean)
        self.log("val/acc/mean_best", self.val_acc_best_mean.compute(), on_epoch=True, prog_bar=True) # log best mean
        
        # for model checkpoint (use last one)
        self.log("val/acc", val_accs[-1], on_step=False, on_epoch=True, prog_bar=False) 
        
        # reset
        for i, val_acc in enumerate(self.val_acc):
            val_acc.reset()

    def test_step(self, batch: Any, batch_idx: int, dataloader_idx: int = 0):
        loss, preds, targets, info = self.step(batch)
        loss, preds, targets = loss.detach(), preds.detach(), targets.detach()
        # log test metrics
        acc = self.test_acc[dataloader_idx](preds, targets)
        # self.log(f"test/loss", loss, on_step=False, on_epoch=True, prog_bar=False, add_dataloader_idx=True)
        # self.log(f"test/acc", acc, on_step=True, on_epoch=True, prog_bar=True, add_dataloader_idx=True)
        return {"loss": loss}

    def test_epoch_end(self, outputs: List[Any]):
        test_accs = [test_acc.compute() for test_acc in self.test_acc]
        for i in range(len(test_accs)): # log accs of each dataset in val list
            self.log(f"test/acc/dataloaderr_idx_{str(i)}", test_accs[i], on_epoch=True, prog_bar=True)
        acc_mean = sum(test_accs) / len(test_accs)
        self.log("test/acc/mean", acc_mean, on_step=False, on_epoch=True, prog_bar=True)
        for i, test_acc in enumerate(self.test_acc):
            test_acc.reset()

    def configure_optimizers(self):
        """Choose what optimizers and learning-rate schedulers to use in your optimization.
        Normally you'd need one. But in the case of GANs or similar you might have multiple.

        Examples:
            https://pytorch-lightning.readthedocs.io/en/latest/common/lightning_module.html#configure-optimizers
        """
        op = self.hparams.optimizer
        return {
            "optimizer": op(
                # params=self.parameters()
                params=self.net.optim_parameters(op.keywords["lr"]), 
            ),
        }

    def criterion(self, outputs, targets):
        loss = cross_entropy_2d(outputs, targets)
        return loss.mean(), {}

class SegmentationSingleLevelModule(SegmentationBasicModule):
    pass

class SegmentationMultiLevelModule(SegmentationBasicModule):
    def __init__(
        self,
        net: torch.nn.Module,
        optimizer: torch.optim.Optimizer,
        dataset_info: dict,
        lambda_aux: float = 0.4,
    ):
        super().__init__(net, optimizer, dataset_info)
    
    def forward(self, x):
        return self.net(x)
    
    def step(self, batch):
        x, y, shape_, name_ = batch
        preds, preds_aux = self.net(x)
        preds = nn.Upsample(size=y.shape[-2:], mode='bilinear')(preds)
        preds_aux = nn.Upsample(size=y.shape[-2:], mode='bilinear')(preds_aux)
        loss_main, info = self.criterion(preds, y)
        loss_aux, info = self.criterion(preds_aux, y)
        loss = loss_main + self.hparams.lambda_aux * loss_aux
        return loss, preds, y, info

    def configure_optimizers(self):
        """Choose what optimizers and learning-rate schedulers to use in your optimization.
        Normally you'd need one. But in the case of GANs or similar you might have multiple.

        Examples:
            https://pytorch-lightning.readthedocs.io/en/latest/common/lightning_module.html#configure-optimizers
        """
        op = self.hparams.optimizer
        op = op(
                # params=self.parameters()
                params=self.net.optim_parameters(op.keywords["lr"]), 
            )
        return {
            "optimizer": op,
            # poly lr scheduler. # new_lr = init_lr * (1 - float(iter) / max_iter) ** power. power = 0.9
            "lr_scheduler": {
                "scheduler": torch.optim.lr_scheduler.LambdaLR(
                    op, 
                    lambda step: (1 - step / 200000) ** 0.9 # from MaxSquareLoss paper
                ),
                "interval": "step",
                "frequency": 1,
            }
        }


"""DIGA"""
class DIGA(LightningModule):
    def __init__(
        self,
        net: torch.nn.Module,
        dataset_info: dict = {},
        cfg: object = None,
        optimizer: torch.optim.Optimizer = None,
    ):
        super().__init__()
        self.save_hyperparameters(logger=False, ignore=["net"])
        self.net = net(
            num_classes=self.hparams.dataset_info["num_classes"],
            output_size=self.hparams.dataset_info["image_size"],
        )
        
        # Freeze all parameters first
        for param in self.net.parameters():
            param.requires_grad = False
            
        # Enable BN affine parameters
        for m in self.net.modules():
            if isinstance(m, SIFABatchNorm2d):
                if m.affine:
                    m.weight.requires_grad = True
                    m.bias.requires_grad = True
        
        # use separate metric instance for train, val and test step
        # to ensure a proper reduction over the epoch
        self.train_acc = SegmentationMetric(num_classes=self.hparams.dataset_info["num_classes"], ignore_index=255)
        self.test_acc = nn.ModuleList([SegmentationMetric(num_classes=self.hparams.dataset_info["num_classes"], ignore_index=255).cpu() for _ in self.hparams.dataset_info["test_list"]])
        
        self.test_step_global = 0
        
        # Initialize confidence threshold
        self.confident_pixels_per_image = []
        self.total_pixels_per_image = []
        self.image_indices = []
        
        # Replace BN layers and configure them
        self._replace_bn()
        self._configure_bn_running_stats()
        self.optimizer = self.configure_optimizers()["optimizer"]
        # Initialize class calculation counter
        self.class_calculation_count = torch.zeros(self.hparams.dataset_info["num_classes"], device=self.device)
        # Initialize thresholds array
        self.calculation_thresholds = torch.tensor([10, 100, 1000, 2500, 10000], device=self.device)
        
        # Initialize prototype parameters if they exist
        if hasattr(self, 'classifier_running_proto'):
            self.classifier_running_proto.requires_grad = True

    def training_step(self, batch: Any, batch_idx: int):
        x, y, shape_, name_ = batch
    
        target_size = (y.shape[-2], y.shape[-1])
        
        # compute loss between prototype and model predict as pseudo-labels
        _, outputs, pseudo_labels, info, feature = self.step(batch)
        
        feature, outputs = self.net(x, feat=True)
        
        # Upsample to match target size (both height and width)
        outputs = nn.Upsample(size=target_size, mode='bilinear', align_corners=True)(outputs)
        
        # print('y shape', y.shape)
        # print('outputs shape', outputs.shape)
        loss = F.cross_entropy(outputs, y, ignore_index=255)
        acc = self.train_acc(outputs, y)
        
        self.log("train/loss", loss, on_step=True, on_epoch=True, prog_bar=True)
        return {"loss": loss}

    def collect_params(self, model):
        params = []
        names = []
        # collect only bn
        for nm, m in model.named_modules():
            if isinstance(m, SIFABatchNorm2d) or isinstance(m, SIFABatchNorm2dTrainable):
                for np, p in m.named_parameters():
                    if np in ["weight", "bias", "lambda_"]:
                        params.append(p)
                        names.append(f"{nm}.{np}")
        return params, names
    
    def configure_optimizers(self):
        """Configure optimizer with fixed learning rate."""
        params, names = self.collect_params(self.net)
        
        # Create optimizer with parameters from config
        optimizer = torch.optim.SGD(
            params=params,
            lr=float(self.hparams.optimizer.lr),
            momentum=float(self.hparams.optimizer.momentum),
            weight_decay=float(self.hparams.optimizer.weight_decay)
        )
        
        return {"optimizer": optimizer}

    def on_test_start(self):
        # metric to cpu
        for metric in self.test_acc:
            metric.cpu()

    def forward(self, x: torch.Tensor):
        outputs = self.net(x)
        if isinstance(outputs, tuple):
            outputs = outputs[-1]
        return outputs
    
    def get_pseudolabeling_loss(self, mask_pred_tensor_raw, loss_name='iou'):
        gt_mask_ce = mask_pred_tensor_raw.detach().argmax(dim=1, keepdim=True)
        
        gt_mask_iou = torch.zeros_like(mask_pred_tensor_raw)
        gt_mask_iou.scatter_(1, gt_mask_ce, 1)
        
        if loss_name == 'iou':
            loss = iou_loss(mask_pred_tensor_raw, gt_mask_iou, apply_softmax=True, reduction='none')
        elif loss_name == 'ce':
            loss = torch.nn.functional.cross_entropy(mask_pred_tensor_raw, gt_mask_ce.squeeze(1), reduction='none')
            loss = loss.mean(dim=(1, 2))        
        return loss, gt_mask_ce.detach().cpu()
            
    def step(self, batch: Any):
        x, y, shape_, name_ = batch
        target_size = y.shape[-2:]
        outputs, info, feature, loss = self.forward_and_adapt((x,y))
<<<<<<< HEAD
        
        
        # loss_seg, pm = self.get_pseudolabelling_loss(preds_seg_it_raw, loss_name=self.hparams.cfg.loss_name)
        outputs = nn.Upsample(size=target_size, mode='bilinear')(outputs)
        # loss = self.dot_loss(outputs)
        return loss.cpu(), outputs.cpu(), y.cpu(), info, feature, loss
=======
        # loss_seg, pm = self.get_pseudolabelling_loss(preds_seg_it_raw, loss_name=self.hparams.cfg.loss_name)
        outputs = nn.Upsample(size=target_size, mode='bilinear')(outputs)
        # loss = self.dot_loss(outputs)
        # loss = torch.tensor(0.0)
        return loss, outputs.cpu(), y.cpu(), info, feature
>>>>>>> 843eecca

    def test_step(self, batch: Any, batch_idx: int, dataloader_idx: int = 0):
        # self.train()
        x, y, shape_, name_ = batch
<<<<<<< HEAD
        
        # Forward and adapt
        loss, preds, targets, info, feature, loss = self.step(batch)
=======
        optimizer = self.optimizer
        
        # Count trainable parameters
        trainable_params = sum(p.numel() for p in self.net.parameters() if p.requires_grad)
        self.log("test/trainable_params", trainable_params, on_step=True, on_epoch=True, prog_bar=True)
        
        # Print BN stats before training
        if batch_idx == 0:
            print("\nBefore training:")
            for name, module in self.net.named_modules():
                if isinstance(module, SIFABatchNorm2d):
                    print(f"\n{name}:")
                    print(f"running_mean: {module.running_mean[0:5]}")  # Print first 5 values
                    print(f"running_var: {module.running_var[0:5]}")    # Print first 5 values
                    print(f"weight: {module.weight[0:5]}")              # Print first 5 values
                    print(f"bias: {module.bias[0:5]}")                  # Print first 5 values
        
        # Forward and adapt
        loss, preds, targets, info, feature = self.step(batch)
>>>>>>> 843eecca
        
        optimizer.zero_grad()
        loss.backward()
        optimizer.step()
        
        # Print BN stats after training
        if batch_idx == 0:
            print("\nAfter training:")
            for name, module in self.net.named_modules():
                if isinstance(module, SIFABatchNorm2d):
                    print(f"\n{name}:")
                    print(f"running_mean: {module.running_mean[0:5]}")  # Print first 5 values
                    print(f"running_var: {module.running_var[0:5]}")    # Print first 5 values
                    print(f"weight: {module.weight[0:5]}")              # Print first 5 values
                    print(f"bias: {module.bias[0:5]}")                  # Print first 5 values
        
        # self.eval()
        with torch.no_grad():
            acc = self.test_acc[dataloader_idx](preds, targets)
        
        # log test metrics
        self.log(f"test/loss", loss, on_step=True, on_epoch=True, prog_bar=False, add_dataloader_idx=True)
        self.log(f"test/acc", acc, on_step=True, on_epoch=True, prog_bar=True, add_dataloader_idx=True)
        self.test_step_global += 1
        
        return {"loss": loss}

    def forward_and_adapt(self, pair):
        """Forward and adapt model on batch of data."""
        x, y = pair
        
        # no_grad
        feature, outputs = self.net(x, feat=True)
        
        to_logs = {}
        outputs_proto, to_logs_ = self.multi_proto_label(
            feature,
            outputs, 
            y, 
            self.hparams.dataset_info.class_names,
            self.hparams.cfg,
        )

        # outputs = outputs_proto * self.hparams.cfg.fusion_lambda + outputs.softmax(1) * (1 - self.hparams.cfg.
        # fusion_lambda)
        outputs_softmax = outputs.softmax(1)
        fused_outputs = outputs_proto * self.hparams.cfg.fusion_lambda + outputs_softmax * (1 - self.hparams.cfg.fusion_lambda)
        
<<<<<<< HEAD
        # Calculate cross-entropy loss where:
        # - outputs is the model prediction to be learned
        # - fused_outputs.argmax(1) is the pseudo label from prototype
        loss = cross_entropy_2d(outputs, fused_outputs.argmax(1))
        
        return fused_outputs, to_logs, feature, loss
=======
        # Get pseudo labels
        pseudo_labels = fused_outputs.argmax(1)
        
        # Reshape outputs for cross entropy
        n, c, h, w = outputs.size()
        outputs = outputs.transpose(1, 2).transpose(2, 3).contiguous()
        outputs = outputs.view(-1, c)
        pseudo_labels = pseudo_labels.view(-1)
    
        # Calculate loss
        loss = F.cross_entropy(outputs, pseudo_labels, ignore_index=255)
        if not loss.requires_grad:
            loss = loss.clone().requires_grad_(True)
            
        return fused_outputs.cpu(), to_logs, feature, loss
>>>>>>> 843eecca

    def test_epoch_end(self, outputs: List[Any]): 
        # Calculate and print statistics
        stats = self._calculate_overall_statistics()
        self._print_statistics(stats)
        
        test_accs = [test_acc.compute() for test_acc in self.test_acc]
        acc_mean = sum(test_accs) / len(test_accs)
        self.log("test/acc/mean", acc_mean, on_step=False, on_epoch=True, prog_bar=True)
        for i in range(len(test_accs)): # log accs of each dataset in val list
            self.log(f"test/acc/dataloaderr_idx_{str(i)}", test_accs[i], on_epoch=True, prog_bar=True)
            self.log(f"test/acc/dataloaderr16_idx_{str(i)}", self.test_acc[i].compute_iou(type="16"), on_epoch=True, prog_bar=True)
            self.log(f"test/acc/dataloaderr13_idx_{str(i)}", self.test_acc[i].compute_iou(type="13"), on_epoch=True, prog_bar=True)
            # use wandb logger to log 
            class_iou = self.test_acc[i].compute_class_iou()
            class_names = self.hparams.dataset_info.class_names
            self.wandb.log_table(key=f"test/class_iou/dataloaderr_idx_{str(i)}", columns=list(class_names), data=[class_iou])
        for i, test_acc in enumerate(self.test_acc): # reset
            test_acc.reset()
        
    def _update_statistics(self, above_threshold: int, total_pixels: int):
        """Update statistics for a single image.
        
        Args:
            above_threshold: Number of pixels above confidence threshold
            total_pixels: Total number of pixels in the image
        """
        self.confident_pixels_per_image.append(above_threshold)
        self.total_pixels_per_image.append(total_pixels)
        self.image_indices.append(len(self.image_indices))
        
    def _calculate_overall_statistics(self) -> dict:
        """Calculate and return overall statistics.
        
        Returns:
            Dictionary containing overall statistics
        """
        total_confident = sum(self.confident_pixels_per_image)
        total_pixels = sum(self.total_pixels_per_image)
        avg_percentage = total_confident / total_pixels * 100
        
        return {
            'total_images': len(self.image_indices),
            'avg_confident_pixels': total_confident/len(self.image_indices),
            'avg_percentage': avg_percentage
        }
        
    def _print_statistics(self, stats: dict):
        """Print statistics in a formatted way.
        
        Args:
            stats: Dictionary containing statistics to print
        """
        print(f"\nOverall Statistics:")
        print(f"Total number of images: {stats['total_images']}")
        print(f"Average confident pixels per image: {stats['avg_confident_pixels']:.0f}")
        print(f"Average percentage of confident pixels: {stats['avg_percentage']:.2f}%")
        
    def high_confident_proto_label(self, outputs, threshold, number_of_prototypes):
        """High confident pseudo label.
        For each pixel, output the max prob class if max_prob > bar, else 255
        
        Args:
            outputs: (B, C, H, W), logits
            bar: float, threshold
            class_balance: bool, if True, use class balance to select the max prob class
            ground_truth: (B, H, W), ground truth label
        Returns:
            pseudo_label: (B, H, W)
        """
        # Convert logits to probabilities using softmax
        outputs = outputs.softmax(dim=1)
        pseudo_label = outputs.argmax(dim=1)
        
        # Calculate number of pixels above threshold for each image in the batch
        max_probs = outputs.max(dim=1)[0]
    
        # Calculate number of pixels to keep per image
        total_pixels_per_image = max_probs[0].numel()  # H * W
        k_pixels = int(total_pixels_per_image * number_of_prototypes)  # Number of pixels to keep
        
        # Initialize mask for confident pixels
        confident_mask = torch.zeros_like(max_probs, dtype=torch.bool)
        
        # Process each image in the batch for top-k pixels
        for i in range(max_probs.shape[0]):
            # Flatten probabilities for this image
            flat_probs = max_probs[i].flatten()
            
            # Get indices of top k pixels
            _, top_indices = torch.topk(flat_probs, k_pixels)
            
            # Create mask for this image
            img_mask = torch.zeros_like(flat_probs, dtype=torch.bool)
            img_mask[top_indices] = True
            
            # Reshape mask back to image dimensions
            confident_mask[i] = img_mask.reshape(max_probs[i].shape)
        
        # Process confident pixels for smaller than threshold
        confident_mask = confident_mask & (max_probs > threshold)
    
        # Update statistics
        above_threshold = confident_mask.sum().item()
        total_pixels = confident_mask.numel()
        self._update_statistics(above_threshold, total_pixels)
        
        # Set non-confident pixels to 255
        pseudo_label[~confident_mask] = 255
        pseudo_unique = pseudo_label.unique()
        # print('number of confident', len(pseudo_unique))
        return pseudo_label
    
    def multi_proto_label(self, feature, outputs, y, class_names, cfg):
        """ Calculate label for each pixel based on multiple prototypes of each class
        Args:
            feature: (B, CH, H, W), feature map
            outputs: (B, C, H, W), logits
            y: (B, H, W), ground truth
            class_names: list of class names
            cfg: dict, config for multi_proto_label
                strategy: str. values can be "mean_and_instance", "two_proto_per_class", ...
                reduce_method: str. values can be "best", "weighted_sum", ...
                lambda_: float. weight for mean prototypes in "weighted_sum" reduce_method
                rho: float. weight for instance prototypes when update mean prototypes
        Returns:
            prediction: (B, H, W), prediction for each pixel

        """
        multi_pred, to_logs = None, {}
        y = F.interpolate(y.unsqueeze(1).float(), size=outputs.shape[2:], mode="nearest").squeeze(1).long()
        proto_label = self.high_confident_proto_label(
            outputs, 
            threshold=cfg.confidence_threshold, 
            number_of_prototypes=cfg.number_of_prototypes
        )
        proto, exists_flag = self.cal_proto(feature, proto_label)
        # init or update mean prototypes
        if not hasattr(self, "classifier_running_proto"):
            self.classifier_running_proto, self.classifier_running_proto_exists_flag = proto, exists_flag
        else:
            self.classifier_running_proto, self.classifier_running_proto_exists_flag = self._update_classifier_proto(feature, proto_label, self.classifier_running_proto, self.classifier_running_proto_exists_flag, cfg.proto_rho)
        # make prediction
        instance_pred = self.cal_pred_of_proto(feature, proto, exists_flag)
        mean_pred = self.cal_pred_of_proto(feature, self.classifier_running_proto, self.classifier_running_proto_exists_flag)
        multi_pred = cfg.proto_lambda * mean_pred + (1-cfg.proto_lambda) * instance_pred
        return multi_pred, to_logs
    
    def cal_pred_of_proto(self, feature, proto, exists_flag, tau=2.0):
        """ Calculate the weight for classes of each pixel.
        For each pixel, we calculate the distance between the prototype of each class and the feature of the pixel.
        Then, we calculate the weight of each class by softmax with temperature tau.
        Note that we only calculate the weight of the classes that have prototypes, for other classes, the weight
        should be 0.
        Args:
            feature: [B, CH, H, W]
            proto: [C, CH]
            exists_flag: [C]
            tau: temperature
        Returns:
            weight: [B, C, H, W]
        """
        # calculate distance
        feature = feature.unsqueeze(1) # [B, 1, CH, H, W]
        proto = proto.unsqueeze(0).unsqueeze(-1).unsqueeze(-1) # [1, C, CH, 1, 1]
        # feature_norm = feature / (feature.norm(dim=2, keepdim=True) + 1e-8)
        # proto_norm = proto / (proto.norm(dim=2, keepdim=True) + 1e-8)
        # cos_sim = torch.sum(feature_norm * proto_norm, dim=2)
        # dist = 1 - cos_sim
        dist = torch.norm(proto - feature, dim=2) # [B, C, H, W]
        # calculate weight by softmax
        weight = torch.exp(-dist / tau) # [B, C, H, W]
        weight = weight * exists_flag.unsqueeze(0).unsqueeze(-1).unsqueeze(-1) # [B, C, H, W]
        weight = weight / torch.sum(weight, dim=1, keepdim=True) # [B, C, H, W]
        return weight

    @torch.no_grad()
    def _update_classifier_proto(self, feature, y, classifier_proto, classifier_proto_exists_flag, rho=None):
        """Update the prototype of the classifier.
        Args:
            feature: [B, CH, H, W]
            y: [B, H, W]
        Returns:
            proto: [C, CH]
        """
        # clone classifier proto and exists flag
        classifier_proto, classifier_proto_exists_flag = classifier_proto.clone(), classifier_proto_exists_flag.clone()
        # calculate mean of each class
        """ Update prototype for each class
        At first, we need to calculate the mean of each class and numbers of pixels of each class.
        Then, we can update the prototype of each class by total ratio.
        Args:
            feature: [B, C, H, W]
            y: [B, H, W]
        """
        # calculate mean of each class
        proto, with_flag = self.cal_proto(feature, y)
        # update (set for the first time, update for the rest) 
        for i in range(self.hparams.dataset_info["num_classes"]):
            if not with_flag[i] or rho == 0: continue
            if classifier_proto_exists_flag[i] == 0:
                classifier_proto[i] = proto[i]
                classifier_proto_exists_flag[i] = 1
            else:
                # Adjust rho based on calculation count
                count = self.class_calculation_count[i]
                # Find the position in thresholds array
                pos = torch.sum(count > self.calculation_thresholds)
                adjusted_rho = 0.5 - (pos * 0.1)  # Start from 0.5 and decrease by 0.1 for each threshold
                adjusted_rho = max(adjusted_rho, 0.1)  # Ensure minimum rho is 0.1
                classifier_proto[i] = (1-adjusted_rho) * classifier_proto[i] + adjusted_rho * proto[i]
                self.class_calculation_count[i] += 1
        return classifier_proto, classifier_proto_exists_flag 

    @torch.no_grad()
    def proto_weight(self, proto, feature, tau=1.0):
        """ Calculate the weight for classes of each pixel.
        For each pixel, we calculate the distance between the prototype of each class and the feature of the pixel.
        Then, we calculate the weight of each class by softmax with temperature tau.
        Args:
            protos: [C, CH]
            feature: [B, CH, H, W]
            tau: temperature
        Returns:
            weight: [B, C, H, W]
        """
        # calculate distance
        # [B, C, CH, H, W]
        proto = proto.unsqueeze(0).unsqueeze(-1).unsqueeze(-1)
        feature = feature.unsqueeze(1)
        dist = torch.norm(proto - feature, dim=2)
        # dist = self.fidelity(feature, proto)
        # calculate weight
        weight = torch.softmax(-dist / tau, dim=1)
        return weight

    def cal_proto(self, feature, y):
        """ Calculate the prototype of each class with the given feature and label.
        Args:
            feature: [B, C, H, W]
            y: [B, H, W]
        Returns:
            proto: [C, C] # prototype of each class
            with_flag: [C] # whether the class has pixels
        """
        proto = torch.zeros(self.hparams.dataset_info["num_classes"], feature.shape[1]).to(self.device)
        with_flag = torch.zeros(self.hparams.dataset_info["num_classes"]).to(self.device)
        for i in range(self.hparams.dataset_info["num_classes"]):
            masks = (y == i).flatten()
            if masks.sum() == 0:
                continue
            with_flag[i] = 1
            proto[i] = feature.permute((1, 0, 2, 3)).flatten(1).permute((1,0))[masks].mean(0)
        return proto, with_flag
    
    def _replace_bn(self):
        """
        Replace all BN layers with new class for DIGA
        """
        def get_layer(model, name):
            layer = model
            for attr in name.split("."):
                layer = getattr(layer, attr)
            return layer
        def set_layer(model, name, layer):
            try:
                attrs, name = name.rsplit(".", 1)
                model = get_layer(model, attrs)
            except ValueError:
                pass
            setattr(model, name, layer)
        # use replace all batch norm module m in self.net with custom batch norm module
        for n, module in self.net.named_modules():
            if isinstance(module, nn.BatchNorm2d):
                set_layer(self.net, n, SIFABatchNorm2dTrainable().from_bn(module).to(self.device))
   
    def _configure_bn_running_stats(self):
        for param in self.net.parameters():
            param.requires_grad = False
        
        for m in self.net.modules():
            if isinstance(m, SIFABatchNorm2d):
                m.lambda_.data = torch.tensor(self.hparams.cfg.bn_lambda)
                m.memory_bank_size = self.hparams.cfg.memory_bank_size
                # if m.affine:
                #     m.weight.requires_grad = True
                #     m.bias.requires_grad = True
    
    # others
    @property
    def wandb(self):
        for lg in self.loggers: 
            if "wandb" in lg.__module__:
                return lg
        raise ValueError("No wandb logger found")

if __name__ == "__main__":
    import hydra
    import omegaconf
    import pyrootutils

    root = pyrootutils.setup_root(__file__, pythonpath=True)
    cfg = omegaconf.OmegaConf.load(root / "configs" / "model" / "mnist.yaml")
    _ = hydra.utils.instantiate(cfg)<|MERGE_RESOLUTION|>--- conflicted
+++ resolved
@@ -25,6 +25,8 @@
 from tqdm import tqdm
 import time 
 import matplotlib.pyplot as plt
+import os 
+import json
 
 logger = logging.getLogger('lightning')
 logging.getLogger('PIL').setLevel(logging.INFO)
@@ -69,7 +71,7 @@
     """TODO check no grad"""
     IMAGE_SIZE = (100, 100)
 
-    @torch.no_grad()
+    # @torch.no_grad()
     def __init__(self, model, data, targets, preds, loss, acc, dataset_info={}, plot_limit=5):
         batch_size = targets.shape[0]
         self.model = model
@@ -111,7 +113,7 @@
         segs = [seg[i] for i in range(seg.shape[0])]
         return make_grid([self._add_seg(imgs[i], segs[i]) for i in range(self.plot_limit)], nrow=self.plot_limit, normalize=True)
 
-    @torch.no_grad()
+    # @torch.no_grad()
     def _add_seg(self, img, seg):
         """visulize image with segmentation mask with draw_segmentation_masks
         img: [3, H, W]
@@ -267,12 +269,12 @@
             # use biased var in train
             var = input.var([0, 2, 3], unbiased=False)
             n = input.numel() / input.size(1)
-            with torch.no_grad():
-                self.running_mean = exponential_average_factor * mean\
-                    + (1 - exponential_average_factor) * self.running_mean
-                # update running_var with unbiased var
-                self.running_var = exponential_average_factor * var * n / (n - 1)\
-                    + (1 - exponential_average_factor) * self.running_var
+            # with torch.no_grad():
+            self.running_mean = exponential_average_factor * mean\
+                + (1 - exponential_average_factor) * self.running_mean
+            # update running_var with unbiased var
+            self.running_var = exponential_average_factor * var * n / (n - 1)\
+                + (1 - exponential_average_factor) * self.running_var
         else:
             mean = self.running_mean
             var = self.running_var
@@ -391,16 +393,16 @@
 
     def forward(self, input):
         self._check_input_dim(input)
-        
+
         exponential_average_factor = 0.0
 
-        if self.training and self.track_running_stats:
-            if self.num_batches_tracked is not None:
-                # self.num_batches_tracked.add_(1) # ! removed at Sept. 2022
-                if self.momentum is None:  # use cumulative moving average
-                    exponential_average_factor = 1.0 / float(self.num_batches_tracked)
-                else:  # use exponential moving average
-                    exponential_average_factor = self.momentum
+        # if self.training and self.track_running_stats:
+        #     if self.num_batches_tracked is not None:
+        #         # self.num_batches_tracked.add_(1) # ! removed at Sept. 2022
+        #         if self.momentum is None:  # use cumulative moving average
+        #             exponential_average_factor = 1.0 / float(self.num_batches_tracked)
+        #         else:  # use exponential moving average
+        #             exponential_average_factor = self.momentum
 
         # if batch_size > 1
         # half_first = True
@@ -418,20 +420,20 @@
         if not hasattr(self, 'mean_memory'):
             self.mean_memory = FeatureMemory(self.memory_bank_size) 
             self.var_memory = FeatureMemory(self.memory_bank_size) 
-            
+        
         # Update memory banks
         self.update_memory_bank(input)
         mean_cur, var_cur = self.get_memory_bank_stats()
+        
         # calculate running estimates
         n = input.numel() / input.size(1)
-        if self.training:
-            mean, var = mean_cur, var_cur
-            with torch.no_grad():
-                self.running_mean = exponential_average_factor * mean\
-                    + (1 - exponential_average_factor) * self.running_mean
-                self.running_var = exponential_average_factor * var * n / (n - 1)\
-                    + (1 - exponential_average_factor) * self.running_var
-    
+        # if self.training:
+        #     mean, var = mean_cur, var_cur
+        #     with torch.no_grad():
+        #         self.running_mean = exponential_average_factor * mean\
+        #             + (1 - exponential_average_factor) * self.running_mean
+        #         self.running_var = exponential_average_factor * var * n / (n - 1)\
+        #             + (1 - exponential_average_factor) * self.running_var
         mean = self.lambda_ * self.running_mean + (1-self.lambda_) * mean_cur
         var = self.lambda_ * self.running_var + (1-self.lambda_) * var_cur
         # normal train -> update running mean, var. use current mean, var
@@ -526,18 +528,18 @@
             # linear combination of self.source_mean, self.source_var and self.running_mean, self.running_var
             exponential_average_factor = self.momentum
             mean, var = mean_cur, var_cur
-            with torch.no_grad():
+            # with torch.no_grad():
                 # if this is the first batch of the target domain, copy it as running mean, var
                 # else use running average calculation TODO try track number calculation
-                if self.adapt_start == False:
-                    self.running_mean = mean
-                    self.running_var = var
-                    self.adapt_start = torch.tensor(True)
-                else:
-                    self.running_mean = exponential_average_factor * mean\
-                        + (1 - exponential_average_factor) * self.running_mean
-                    self.running_var = exponential_average_factor * var * n / (n - 1)\
-                        + (1 - exponential_average_factor) * self.running_var
+            if self.adapt_start == False:
+                self.running_mean = mean
+                self.running_var = var
+                self.adapt_start = torch.tensor(True)
+            else:
+                self.running_mean = exponential_average_factor * mean\
+                    + (1 - exponential_average_factor) * self.running_mean
+                self.running_var = exponential_average_factor * var * n / (n - 1)\
+                    + (1 - exponential_average_factor) * self.running_var
             mean = self.lambda_ * self.source_mean + (1-self.lambda_) * self.running_mean
             var = self.lambda_ * self.source_var + (1-self.lambda_) * self.running_var
 
@@ -612,11 +614,11 @@
         else:
             exponential_average_factor = self.momentum
             mean, var = mean_cur, var_cur
-            with torch.no_grad():
-                self.running_mean = exponential_average_factor * mean\
-                    + (1 - exponential_average_factor) * self.running_mean
-                self.running_var = exponential_average_factor * var * n / (n - 1)\
-                    + (1 - exponential_average_factor) * self.running_var
+            # with torch.no_grad():
+            self.running_mean = exponential_average_factor * mean\
+                + (1 - exponential_average_factor) * self.running_mean
+            self.running_var = exponential_average_factor * var * n / (n - 1)\
+                + (1 - exponential_average_factor) * self.running_var
             # mean = self.lambda_ * self.source_mean + (1-self.lambda_) * self.running_mean
             # var = self.lambda_ * self.source_var + (1-self.lambda_) * self.running_var
             mean = self.running_mean
@@ -693,11 +695,11 @@
         else:
             exponential_average_factor = self.momentum
             mean, var = mean_cur, var_cur
-            with torch.no_grad():
-                self.running_mean = exponential_average_factor * mean\
-                    + (1 - exponential_average_factor) * self.running_mean
-                self.running_var = exponential_average_factor * var * n / (n - 1)\
-                    + (1 - exponential_average_factor) * self.running_var
+            # with torch.no_grad():
+            self.running_mean = exponential_average_factor * mean\
+                + (1 - exponential_average_factor) * self.running_mean
+            self.running_var = exponential_average_factor * var * n / (n - 1)\
+                + (1 - exponential_average_factor) * self.running_var
             # mean = self.lambda_ * self.source_mean + (1-self.lambda_) * self.running_mean
             # var = self.lambda_ * self.source_var + (1-self.lambda_) * self.running_var
             mean = self.lambda_ * self.running_mean + (1-self.lambda_) * mean_cur
@@ -1657,27 +1659,16 @@
         optimizer: torch.optim.Optimizer = None,
     ):
         super().__init__()
+      
         self.save_hyperparameters(logger=False, ignore=["net"])
         self.net = net(
             num_classes=self.hparams.dataset_info["num_classes"],
             output_size=self.hparams.dataset_info["image_size"],
         )
-        
-        # Freeze all parameters first
-        for param in self.net.parameters():
-            param.requires_grad = False
-            
-        # Enable BN affine parameters
-        for m in self.net.modules():
-            if isinstance(m, SIFABatchNorm2d):
-                if m.affine:
-                    m.weight.requires_grad = True
-                    m.bias.requires_grad = True
-        
         # use separate metric instance for train, val and test step
         # to ensure a proper reduction over the epoch
         self.train_acc = SegmentationMetric(num_classes=self.hparams.dataset_info["num_classes"], ignore_index=255)
-        self.test_acc = nn.ModuleList([SegmentationMetric(num_classes=self.hparams.dataset_info["num_classes"], ignore_index=255).cpu() for _ in self.hparams.dataset_info["test_list"]])
+        self.test_acc = nn.ModuleList([SegmentationMetric(num_classes=self.hparams.dataset_info["num_classes"], ignore_index=255) for _ in self.hparams.dataset_info["test_list"]])
         
         self.test_step_global = 0
         
@@ -1686,11 +1677,13 @@
         self.total_pixels_per_image = []
         self.image_indices = []
         
+        # Load class medians from JSON
+        self.class_medians = self._load_class_medians()
+        
         # Replace BN layers and configure them
         self._replace_bn()
         self._configure_bn_running_stats()
-        self.optimizer = self.configure_optimizers()["optimizer"]
-        # Initialize class calculation counter
+
         self.class_calculation_count = torch.zeros(self.hparams.dataset_info["num_classes"], device=self.device)
         # Initialize thresholds array
         self.calculation_thresholds = torch.tensor([10, 100, 1000, 2500, 10000], device=self.device)
@@ -1699,25 +1692,131 @@
         if hasattr(self, 'classifier_running_proto'):
             self.classifier_running_proto.requires_grad = True
 
-    def training_step(self, batch: Any, batch_idx: int):
+    def _save_predictions(self, preds, targets, x, feature, name_, shape_, batch_idx, dataloader_idx, acc):
+        """Save predictions and related data for all images in a batch.
+        
+        Args:
+            preds: Model predictions [B, C, H, W]
+            targets: Ground truth labels [B, H, W]
+            x: Input images [B, C, H, W]
+            feature: Feature maps [B, C, H, W]
+            name_: List of image names
+            shape_: List of original image shapes
+            batch_idx: Current batch index
+            dataloader_idx: Current dataloader index
+            acc: Accuracy score
+        """
+        os.makedirs('output/predictions', exist_ok=True)
+        
+        # Cityscapes color mapping (RGB values for each class)
+        cityscapes_colors = {
+            0: [128, 64, 128],   # road
+            1: [244, 35, 232],   # sidewalk
+            2: [70, 70, 70],     # building
+            3: [102, 102, 156],  # wall
+            4: [190, 153, 153],  # fence
+            5: [153, 153, 153],  # pole
+            6: [250, 170, 30],   # traffic light
+            7: [220, 220, 0],    # traffic sign
+            8: [107, 142, 35],   # vegetation
+            9: [152, 251, 152],  # terrain
+            10: [70, 130, 180],  # sky
+            11: [220, 20, 60],   # person
+            12: [255, 0, 0],     # rider
+            13: [0, 0, 142],     # car
+            14: [0, 0, 70],      # truck
+            15: [0, 60, 100],    # bus
+            16: [0, 80, 100],    # train
+            17: [0, 0, 230],     # motorcycle
+            18: [119, 11, 32],   # bicycle
+            255: [0, 0, 0]       # ignore
+        }
+        
+        for i, img_name in enumerate(name_):
+            # Get predictions and ground truth
+            pred = preds[i].argmax(dim=0).cpu().numpy()  # [H, W]
+            gt = targets[i].cpu().numpy()  # [H, W]
+            img = x[i].cpu().numpy()  # [C, H, W]
+            
+            # Create RGB visualizations
+            h, w = pred.shape
+            pred_rgb = np.zeros((h, w, 3), dtype=np.uint8)
+            gt_rgb = np.zeros((h, w, 3), dtype=np.uint8)
+            
+            # Map each class to its color
+            for class_id, color in cityscapes_colors.items():
+                pred_rgb[pred == class_id] = color
+                gt_rgb[gt == class_id] = color
+            
+            # Create visualization figure
+            plt.figure(figsize=(15, 5))
+            
+            # Plot input image
+            plt.subplot(131)
+            plt.imshow(np.transpose(img, (1, 2, 0)))
+            plt.title('Input Image')
+            plt.axis('off')
+            
+            # Plot prediction
+            plt.subplot(132)
+            plt.imshow(pred_rgb)
+            plt.title('Prediction')
+            plt.axis('off')
+            
+            # Plot ground truth
+            plt.subplot(133)
+            plt.imshow(gt_rgb)
+            plt.title('Ground Truth')
+            plt.axis('off')
+            
+            # Save visualization
+            filename = img_name.replace('/', '_').replace('.', '_')
+            vis_path = f'output/predictions/{filename}_vis.png'
+            plt.savefig(vis_path, bbox_inches='tight', pad_inches=0)
+            plt.close()
+            
+            # Save raw data
+            save_dict = {
+                'predictions': preds[i].cpu(),
+                'ground_truth': targets[i].cpu(),
+                'input_image': x[i].cpu(),
+                'features': feature[i].cpu() if feature is not None else None,
+                'image_name': img_name,
+                'shape': shape_[i].cpu() if shape_ is not None else None,
+                'batch_idx': batch_idx,
+                'dataloader_idx': dataloader_idx,
+                'accuracy': acc.item()
+            }
+            
+            save_path = f'output/predictions/{filename}_pred.pt'
+            torch.save(save_dict, save_path)
+            print(f"Saved predictions and visualization for {img_name}")
+            print(f"- Raw data: {save_path}")
+            print(f"- Visualization: {vis_path}")
+
+    def test_step(self, batch: Any, batch_idx: int, dataloader_idx: int = 0):
         x, y, shape_, name_ = batch
-    
-        target_size = (y.shape[-2], y.shape[-1])
-        
-        # compute loss between prototype and model predict as pseudo-labels
-        _, outputs, pseudo_labels, info, feature = self.step(batch)
-        
-        feature, outputs = self.net(x, feat=True)
-        
-        # Upsample to match target size (both height and width)
-        outputs = nn.Upsample(size=target_size, mode='bilinear', align_corners=True)(outputs)
-        
-        # print('y shape', y.shape)
-        # print('outputs shape', outputs.shape)
-        loss = F.cross_entropy(outputs, y, ignore_index=255)
-        acc = self.train_acc(outputs, y)
-        
-        self.log("train/loss", loss, on_step=True, on_epoch=True, prog_bar=True)
+        loss, preds, targets, info, feature = self.step(batch)
+        loss = torch.tensor(0.0)
+        
+        acc = self.test_acc[dataloader_idx](preds, targets)
+        
+        self.log(f"test/acc", acc, on_step=True, on_epoch=True, prog_bar=True, add_dataloader_idx=True)
+        self.test_step_global += 1
+
+        # Save predictions for all images in batch
+        self._save_predictions(
+            preds=preds,
+            targets=targets,
+            x=x,
+            feature=feature,
+            name_=name_,
+            shape_=shape_,
+            batch_idx=batch_idx,
+            dataloader_idx=dataloader_idx,
+            acc=acc
+        )
+        
         return {"loss": loss}
 
     def collect_params(self, model):
@@ -1725,7 +1824,7 @@
         names = []
         # collect only bn
         for nm, m in model.named_modules():
-            if isinstance(m, SIFABatchNorm2d) or isinstance(m, SIFABatchNorm2dTrainable):
+            if isinstance(m, SIFABatchNorm2d):
                 for np, p in m.named_parameters():
                     if np in ["weight", "bias", "lambda_"]:
                         params.append(p)
@@ -1773,73 +1872,24 @@
     def step(self, batch: Any):
         x, y, shape_, name_ = batch
         target_size = y.shape[-2:]
+            
         outputs, info, feature, loss = self.forward_and_adapt((x,y))
-<<<<<<< HEAD
-        
-        
         # loss_seg, pm = self.get_pseudolabelling_loss(preds_seg_it_raw, loss_name=self.hparams.cfg.loss_name)
         outputs = nn.Upsample(size=target_size, mode='bilinear')(outputs)
-        # loss = self.dot_loss(outputs)
-        return loss.cpu(), outputs.cpu(), y.cpu(), info, feature, loss
-=======
-        # loss_seg, pm = self.get_pseudolabelling_loss(preds_seg_it_raw, loss_name=self.hparams.cfg.loss_name)
-        outputs = nn.Upsample(size=target_size, mode='bilinear')(outputs)
-        # loss = self.dot_loss(outputs)
-        # loss = torch.tensor(0.0)
         return loss, outputs.cpu(), y.cpu(), info, feature
->>>>>>> 843eecca
-
-    def test_step(self, batch: Any, batch_idx: int, dataloader_idx: int = 0):
-        # self.train()
+
+    def training_step(self, batch: Any, batch_idx: int):
         x, y, shape_, name_ = batch
-<<<<<<< HEAD
-        
-        # Forward and adapt
-        loss, preds, targets, info, feature, loss = self.step(batch)
-=======
-        optimizer = self.optimizer
-        
-        # Count trainable parameters
-        trainable_params = sum(p.numel() for p in self.net.parameters() if p.requires_grad)
-        self.log("test/trainable_params", trainable_params, on_step=True, on_epoch=True, prog_bar=True)
-        
-        # Print BN stats before training
-        if batch_idx == 0:
-            print("\nBefore training:")
-            for name, module in self.net.named_modules():
-                if isinstance(module, SIFABatchNorm2d):
-                    print(f"\n{name}:")
-                    print(f"running_mean: {module.running_mean[0:5]}")  # Print first 5 values
-                    print(f"running_var: {module.running_var[0:5]}")    # Print first 5 values
-                    print(f"weight: {module.weight[0:5]}")              # Print first 5 values
-                    print(f"bias: {module.bias[0:5]}")                  # Print first 5 values
-        
-        # Forward and adapt
+        
         loss, preds, targets, info, feature = self.step(batch)
->>>>>>> 843eecca
-        
-        optimizer.zero_grad()
-        loss.backward()
-        optimizer.step()
-        
-        # Print BN stats after training
-        if batch_idx == 0:
-            print("\nAfter training:")
-            for name, module in self.net.named_modules():
-                if isinstance(module, SIFABatchNorm2d):
-                    print(f"\n{name}:")
-                    print(f"running_mean: {module.running_mean[0:5]}")  # Print first 5 values
-                    print(f"running_var: {module.running_var[0:5]}")    # Print first 5 values
-                    print(f"weight: {module.weight[0:5]}")              # Print first 5 values
-                    print(f"bias: {module.bias[0:5]}")                  # Print first 5 values
-        
-        # self.eval()
-        with torch.no_grad():
-            acc = self.test_acc[dataloader_idx](preds, targets)
+        
+        preds = preds.to(self.train_acc.device)
+        targets = targets.to(self.train_acc.device)
+        acc = self.train_acc(preds, targets)
         
         # log test metrics
-        self.log(f"test/loss", loss, on_step=True, on_epoch=True, prog_bar=False, add_dataloader_idx=True)
-        self.log(f"test/acc", acc, on_step=True, on_epoch=True, prog_bar=True, add_dataloader_idx=True)
+        self.log(f"train/loss", loss, on_step=True, on_epoch=True, prog_bar=False, add_dataloader_idx=True)
+        self.log(f"train/acc", acc, on_step=True, on_epoch=True, prog_bar=True, add_dataloader_idx=True)
         self.test_step_global += 1
         
         return {"loss": loss}
@@ -1847,8 +1897,7 @@
     def forward_and_adapt(self, pair):
         """Forward and adapt model on batch of data."""
         x, y = pair
-        
-        # no_grad
+          
         feature, outputs = self.net(x, feat=True)
         
         to_logs = {}
@@ -1864,34 +1913,14 @@
         # fusion_lambda)
         outputs_softmax = outputs.softmax(1)
         fused_outputs = outputs_proto * self.hparams.cfg.fusion_lambda + outputs_softmax * (1 - self.hparams.cfg.fusion_lambda)
-        
-<<<<<<< HEAD
-        # Calculate cross-entropy loss where:
-        # - outputs is the model prediction to be learned
-        # - fused_outputs.argmax(1) is the pseudo label from prototype
-        loss = cross_entropy_2d(outputs, fused_outputs.argmax(1))
-        
-        return fused_outputs, to_logs, feature, loss
-=======
-        # Get pseudo labels
-        pseudo_labels = fused_outputs.argmax(1)
-        
-        # Reshape outputs for cross entropy
-        n, c, h, w = outputs.size()
-        outputs = outputs.transpose(1, 2).transpose(2, 3).contiguous()
-        outputs = outputs.view(-1, c)
-        pseudo_labels = pseudo_labels.view(-1)
-    
-        # Calculate loss
+      
+        pseudo_labels = outputs.argmax(1)
+        # pseudo_labels = fused_outputs.argmax(1)
         loss = F.cross_entropy(outputs, pseudo_labels, ignore_index=255)
-        if not loss.requires_grad:
-            loss = loss.clone().requires_grad_(True)
             
         return fused_outputs.cpu(), to_logs, feature, loss
->>>>>>> 843eecca
 
     def test_epoch_end(self, outputs: List[Any]): 
-        # Calculate and print statistics
         stats = self._calculate_overall_statistics()
         self._print_statistics(stats)
         
@@ -1963,9 +1992,9 @@
         outputs = outputs.softmax(dim=1)
         pseudo_label = outputs.argmax(dim=1)
         
-        # Calculate number of pixels above threshold for each image in the batch
-        max_probs = outputs.max(dim=1)[0]
-    
+        # Get max probabilities for each pixel and which class has max probability for each pixel
+        max_probs, max_probs_class = outputs.max(dim=1)
+        
         # Calculate number of pixels to keep per image
         total_pixels_per_image = max_probs[0].numel()  # H * W
         k_pixels = int(total_pixels_per_image * number_of_prototypes)  # Number of pixels to keep
@@ -1987,19 +2016,30 @@
             
             # Reshape mask back to image dimensions
             confident_mask[i] = img_mask.reshape(max_probs[i].shape)
-        
+            
+            for c in range(self.hparams.dataset_info["num_classes"]):
+                class_mask = (max_probs_class[i] == c)
+                if class_mask.sum() > 0:
+                    class_probs = max_probs[i][class_mask]
+                    confident_mask[i][class_mask] &= (class_probs > self.class_medians[c])
+                    
+                    above_median = (class_probs > self.class_medians[c]).sum().item()
+                    total_class_pixels = class_mask.sum().item()
+                    # print(f"Class {c}: {above_median}/{total_class_pixels} pixels above({self.class_medians[c]:.3f})")
+                    
         # Process confident pixels for smaller than threshold
-        confident_mask = confident_mask & (max_probs > threshold)
-    
+        # confident_mask = confident_mask & (max_probs > threshold)
+
         # Update statistics
         above_threshold = confident_mask.sum().item()
         total_pixels = confident_mask.numel()
         self._update_statistics(above_threshold, total_pixels)
         
-        # Set non-confident pixels to 255
         pseudo_label[~confident_mask] = 255
         pseudo_unique = pseudo_label.unique()
-        # print('number of confident', len(pseudo_unique))
+        # number of confident pixels / total pixels
+        not_confident_percentage = (total_pixels - above_threshold) / total_pixels * 100
+        print(f"not confident percentage: {not_confident_percentage:.2f}%")
         return pseudo_label
     
     def multi_proto_label(self, feature, outputs, y, class_names, cfg):
@@ -2019,7 +2059,7 @@
 
         """
         multi_pred, to_logs = None, {}
-        y = F.interpolate(y.unsqueeze(1).float(), size=outputs.shape[2:], mode="nearest").squeeze(1).long()
+        # y = F.interpolate(y.unsqueeze(1).float(), size=outputs.shape[2:], mode="nearest").squeeze(1).long()
         proto_label = self.high_confident_proto_label(
             outputs, 
             threshold=cfg.confidence_threshold, 
@@ -2065,7 +2105,7 @@
         weight = weight / torch.sum(weight, dim=1, keepdim=True) # [B, C, H, W]
         return weight
 
-    @torch.no_grad()
+    # @torch.no_grad()
     def _update_classifier_proto(self, feature, y, classifier_proto, classifier_proto_exists_flag, rho=None):
         """Update the prototype of the classifier.
         Args:
@@ -2103,7 +2143,7 @@
                 self.class_calculation_count[i] += 1
         return classifier_proto, classifier_proto_exists_flag 
 
-    @torch.no_grad()
+    # @torch.no_grad()
     def proto_weight(self, proto, feature, tau=1.0):
         """ Calculate the weight for classes of each pixel.
         For each pixel, we calculate the distance between the prototype of each class and the feature of the pixel.
@@ -2163,7 +2203,7 @@
         # use replace all batch norm module m in self.net with custom batch norm module
         for n, module in self.net.named_modules():
             if isinstance(module, nn.BatchNorm2d):
-                set_layer(self.net, n, SIFABatchNorm2dTrainable().from_bn(module).to(self.device))
+                set_layer(self.net, n, SIFABatchNorm2d().from_bn(module).to(self.device))
    
     def _configure_bn_running_stats(self):
         for param in self.net.parameters():
@@ -2173,10 +2213,28 @@
             if isinstance(m, SIFABatchNorm2d):
                 m.lambda_.data = torch.tensor(self.hparams.cfg.bn_lambda)
                 m.memory_bank_size = self.hparams.cfg.memory_bank_size
-                # if m.affine:
-                #     m.weight.requires_grad = True
-                #     m.bias.requires_grad = True
+                m.track_running_stats = False
+                m.weight.requires_grad = True
+                m.bias.requires_grad = True
     
+    def _load_class_medians(self):
+        """Load class medians from JSON file."""
+        try:
+            file_path = os.path.join(os.path.dirname(__file__), 'class_medians.json')
+            if os.path.exists(file_path):
+                with open(file_path, 'r') as f:
+                    data = json.load(f)
+                    medians = data['class_medians']
+                print(f"Successfully loaded class medians from {file_path}")
+               
+                medians = [min(0.9, m) for m in medians]
+                return torch.tensor(medians, device=self.device)
+            else:
+                raise FileNotFoundError(f"class_medians.json not found at {file_path}")
+        except FileNotFoundError as e:
+            print(f"Warning: {str(e)}. Using default threshold.")
+            return torch.ones(self.hparams.dataset_info["num_classes"], device=self.device) * 0.9
+                
     # others
     @property
     def wandb(self):
